--- conflicted
+++ resolved
@@ -11065,7 +11065,6 @@
 
 @comment file: calc++-scanner.ll
 @example
-<<<<<<< HEAD
 "-"      return yy::calcxx_parser::make_MINUS(loc);
 "+"      return yy::calcxx_parser::make_PLUS(loc);
 "*"      return yy::calcxx_parser::make_STAR(loc);
@@ -11086,35 +11085,6 @@
 @{id@}       return yy::calcxx_parser::make_IDENTIFIER(yytext, loc);
 .          driver.error (loc, "invalid character");
 <<EOF>>    return yy::calcxx_parser::make_END(loc);
-=======
-%@{
-  typedef yy::calcxx_parser::token token;
-%@}
-         /* Convert ints to the actual type of tokens.  */
-[-+*/]   return yy::calcxx_parser::token_type (yytext[0]);
-
-":="     return token::ASSIGN;
-
-@group
-@{int@}    @{
-           errno = 0;
-           long n = strtol (yytext, NULL, 10);
-           if (! (INT_MIN <= n && n <= INT_MAX && errno != ERANGE))
-             driver.error (*yylloc, "integer is out of range");
-           yylval->ival = n;
-           return token::NUMBER;
-         @}
-@end group
-
-@group
-@{id@}     @{
-           yylval->sval = new std::string (yytext);
-           return token::IDENTIFIER;
-         @}
-@end group
-
-.        driver.error (*yylloc, "invalid character");
->>>>>>> d4fe9e88
 %%
 @end example
 
@@ -12264,7 +12234,6 @@
 Grammar}.
 @end deffn
 
-<<<<<<< HEAD
 @deffn {Directive} %?@{@var{expression}@}
 Predicate actions.  This is a type of action clause that may appear in
 rules. The expression is evaluated, and if false, causes a syntax error.  In
@@ -12278,13 +12247,9 @@
 feature.
 @end deffn
 
-@deffn {Construct} /*@dots{}*/
-Comment delimiters, as in C.
-=======
 @deffn {Construct} /* @dots{} */
 @deffnx {Construct} // @dots{}
 Comments, as in C/C++.
->>>>>>> d4fe9e88
 @end deffn
 
 @deffn {Delimiter} :
