# C++ skeleton for Bison

# Copyright (C) 2002-2012 Free Software Foundation, Inc.

# This program is free software: you can redistribute it and/or modify
# it under the terms of the GNU General Public License as published by
# the Free Software Foundation, either version 3 of the License, or
# (at your option) any later version.
#
# This program is distributed in the hope that it will be useful,
# but WITHOUT ANY WARRANTY; without even the implied warranty of
# MERCHANTABILITY or FITNESS FOR A PARTICULAR PURPOSE.  See the
# GNU General Public License for more details.
#
# You should have received a copy of the GNU General Public License
# along with this program.  If not, see <http://www.gnu.org/licenses/>.

m4_include(b4_pkgdatadir/[c++.m4])


# b4_integral_parser_table_declare(TABLE-NAME, CONTENT, COMMENT)
# --------------------------------------------------------------
# Declare "parser::yy<TABLE-NAME>_" which contents is CONTENT.
m4_define([b4_integral_parser_table_declare],
[m4_ifval([$3], [b4_c_comment([$3], [  ])
])dnl
  static const b4_int_type_for([$2]) yy$1_[[]];dnl
])

# b4_integral_parser_table_define(TABLE-NAME, CONTENT, COMMENT)
# -------------------------------------------------------------
# Define "parser::yy<TABLE-NAME>_" which contents is CONTENT.
m4_define([b4_integral_parser_table_define],
[  const b4_int_type_for([$2])
  b4_parser_class_name::yy$1_[[]] =
  {
  $2
  };dnl
])


# b4_symbol_value_template(VAL, [TYPE])
# -------------------------------------
# Same as b4_symbol_value, but used in a template method.  It makes
# a difference when using variants.
m4_copy([b4_symbol_value], [b4_symbol_value_template])


# b4_lhs_value([TYPE])
# --------------------
# Expansion of $<TYPE>$.
m4_define([b4_lhs_value],
          [b4_symbol_value([yylhs.value], [$1])])


# b4_lhs_location()
# -----------------
# Expansion of @$.
m4_define([b4_lhs_location],
          [yylhs.location])


# b4_rhs_data(RULE-LENGTH, NUM)
# -----------------------------
# Return the data corresponding to the symbol #NUM, where the current
# rule has RULE-LENGTH symbols on RHS.
m4_define([b4_rhs_data],
          [yystack_@{b4_subtract($@)@}])


# b4_rhs_state(RULE-LENGTH, NUM)
# ------------------------------
# The state corresponding to the symbol #NUM, where the current
# rule has RULE-LENGTH symbols on RHS.
m4_define([b4_rhs_state],
          [b4_rhs_data([$1], [$2]).state])


# b4_rhs_value(RULE-LENGTH, NUM, [TYPE])
# --------------------------------------
# Expansion of $<TYPE>NUM, where the current rule has RULE-LENGTH
# symbols on RHS.
m4_define([b4_rhs_value],
          [b4_symbol_value([b4_rhs_data([$1], [$2]).value], [$3])])


# b4_rhs_location(RULE-LENGTH, NUM)
# ---------------------------------
# Expansion of @NUM, where the current rule has RULE-LENGTH symbols
# on RHS.
m4_define([b4_rhs_location],
          [b4_rhs_data([$1], [$2]).location])


# b4_symbol_action(SYMBOL-NUM, KIND)
# ----------------------------------
# Run the action KIND (destructor or printer) for SYMBOL-NUM.
# Same as in C, but using references instead of pointers.
m4_define([b4_symbol_action],
[b4_symbol_if([$1], [has_$2],
[m4_pushdef([b4_dollar_dollar],
    [b4_symbol_value_template([yysym.value],
                              b4_symbol_if([$1], [has_type],
                                           [b4_symbol([$1], [type])]))])dnl
m4_pushdef([b4_at_dollar], [yysym.location])dnl
      b4_symbol_case_([$1])
b4_syncline([b4_symbol([$1], [$2_line])], ["b4_symbol([$1], [$2_file])"])
        b4_symbol([$1], [$2])
b4_syncline([@oline@], [@ofile@])
        break;

m4_popdef([b4_at_dollar])dnl
m4_popdef([b4_dollar_dollar])dnl
])])


m4_pushdef([b4_copyright_years],
           [2002-2012])

m4_define([b4_parser_class_name],
          [b4_percent_define_get([[parser_class_name]])])

# The header is mandatory.
b4_defines_if([],
              [b4_fatal([b4_skeleton[: using %%defines is mandatory]])])

b4_locations_if([b4_percent_define_ifdef([[location_type]], [],
  [# Backward compatibility.
   m4_define([b4_location_constructors])
   m4_include(b4_pkgdatadir/[location.cc])])])
m4_include(b4_pkgdatadir/[stack.hh])
b4_variant_if([m4_include(b4_pkgdatadir/[variant.hh])])

# We do want M4 expansion after # for CPP macros.
m4_changecom()
m4_divert_push(0)dnl
@output(b4_spec_defines_file@)@
b4_copyright([Skeleton interface for Bison LALR(1) parsers in C++])
[
/**
 ** \file ]b4_spec_defines_file[
 ** Define the ]b4_namespace_ref[::parser class.
 */

/* C++ LALR(1) parser skeleton written by Akim Demaille.  */

]b4_cpp_guard_open([b4_spec_defines_file])[
]b4_percent_code_get([[requires]])[
]b4_parse_assert_if([# include <cassert>])[
# include <stdexcept>
# include <string>
# include <iostream>
# include "stack.hh"
]b4_locations_if([b4_percent_define_ifdef([[location_type]], [],
                                          [[# include "location.hh"]])])[

]b4_variant_if([b4_namespace_open
b4_variant_define
b4_namespace_close])[

]b4_YYDEBUG_define[

]b4_namespace_open[

  /// A Bison parser.
  class ]b4_parser_class_name[
  {
  public:
]b4_public_types_declare[
    /// Build a parser object.
    ]b4_parser_class_name[ (]b4_parse_param_decl[);
    virtual ~]b4_parser_class_name[ ();

    /// Parse.
    /// \returns  0 iff parsing succeeded.
    virtual int parse ();

#if ]b4_api_PREFIX[DEBUG
    /// The current debugging stream.
    std::ostream& debug_stream () const;
    /// Set the current debugging stream.
    void set_debug_stream (std::ostream &);

    /// Type for debugging levels.
    typedef int debug_level_type;
    /// The current debugging level.
    debug_level_type debug_level () const;
    /// Set the current debugging level.
    void set_debug_level (debug_level_type l);
#endif

    /// Report a syntax error.]b4_locations_if([
    /// \param loc    where the syntax error is found.])[
    /// \param msg    a description of the syntax error.
    virtual void error (]b4_locations_if([const location_type& loc, ])[const std::string& msg);

    /// Report a syntax error.
    void error (const syntax_error& err);

  private:
    /// State numbers.
    typedef int state_type;

    /// Generate an error message.
    /// \param yystate   the state where the error occurred.
    /// \param yytoken   the lookahead token.
    virtual std::string yysyntax_error_ (state_type yystate, int yytoken);

    /// Compute post-reduction state.
    /// \param yystate   the current state
    /// \param yylhs     the nonterminal to push on the stack
    state_type yy_lr_goto_state_ (state_type yystate, int yylhs);

    /// Whether the given \c yypact_ value indicates a defaulted state.
    /// \param yyvalue   the value to check
    static bool yy_pact_value_is_default_ (int yyvalue);

    /// Whether the given \c yytable_ value indicates a syntax error.
    /// \param yyvalue   the value to check
    static bool yy_table_value_is_error_ (int yyvalue);

    /// Internal symbol numbers.
    typedef ]b4_int_type_for([b4_translate])[ token_number_type;
    static const ]b4_int_type(b4_pact_ninf, b4_pact_ninf)[ yypact_ninf_;
    static const ]b4_int_type(b4_table_ninf, b4_table_ninf)[ yytable_ninf_;

    // Tables.
]b4_parser_tables_declare[]b4_error_verbose_if([

    /// Convert the symbol name \a n to a form suitable for a diagnostic.
    static std::string yytnamerr_ (const char *n);])[

]b4_token_table_if([], [[#if ]b4_api_PREFIX[DEBUG]])[
    /// For a symbol, its name in clear.
    static const char* const yytname_[];
]b4_token_table_if([[#if ]b4_api_PREFIX[DEBUG]])[
]b4_integral_parser_table_declare([rline], [b4_rline],
     [YYRLINE[YYN] -- Source line where rule number YYN was defined.])[
    /// Report on the debug stream that the rule \a r is going to be reduced.
    virtual void yy_reduce_print_ (int r);
    /// Print the state stack on the debug stream.
    virtual void yystack_print_ ();

    // Debugging.
    int yydebug_;
    std::ostream* yycdebug_;
#endif // ]b4_api_PREFIX[DEBUG

    /// Convert a scanner token number \a t to a symbol number.
    static inline token_number_type yytranslate_ (]b4_lex_symbol_if([token_type], [int])[ t);

#if ]b4_api_PREFIX[DEBUG
    /// \brief Display a symbol type, value and location.
    /// \param yyo    The output stream.
    /// \param yysym  The symbol.
    template <typename Exact>
    void yy_print_ (std::ostream& yyo,
                    const symbol_base_type<Exact>& yysym) const;
#endif

    /// \brief Reclaim the memory associated to a symbol.
    /// \param yymsg     Why this token is reclaimed.
    ///                  If null, print nothing.
    /// \param s         The symbol.
    template <typename Exact>
    inline void yy_destroy_ (const char* yymsg,
                             symbol_base_type<Exact>& yysym) const;

  private:
    /// Element of the stack: a state and its attributes.
    struct stack_symbol_type : symbol_base_type<stack_symbol_type>
    {
      /// The parent class.
      typedef symbol_base_type<stack_symbol_type> super_type;

      /// Default constructor.
      inline stack_symbol_type ();

      /// Constructor.
      inline stack_symbol_type (]b4_args([state_type s],
                                         [const semantic_type& v],
                                         b4_locations_if([const location_type& l]))[);

      /// The state.
      state_type state;

      /// The type (corresponding to \a state).
      inline int type_get_ () const;
    };

    /// Stack type.
    typedef stack<stack_symbol_type> stack_type;

    /// The stack.
    stack_type yystack_;

    /// Push a new state on the stack.
    /// \param m    a debug message to display
    ///             if null, no trace is output.
    /// \param s    the symbol
    /// \warning the contents of \a s.value is stolen.
    inline void yypush_ (const char* m, stack_symbol_type& s);

    /// Push a new look ahead token on the state on the stack.
    /// \param m    a debug message to display
    ///             if null, no trace is output.
    /// \param s    the state
    /// \param sym  the symbol (for its value and location).
    /// \warning the contents of \a s.value is stolen.
    inline void yypush_ (const char* m, state_type s, symbol_type& sym);

    /// Pop \a n symbols the three stacks.
    inline void yypop_ (unsigned int n = 1);

    /* Constants.  */
    enum
    {
      yyeof_ = 0,
      yylast_ = ]b4_last[,           //< Last index in yytable_.
      yynnts_ = ]b4_nterms_number[,  //< Number of nonterminal symbols.
      yyempty_ = -2,
      yyfinal_ = ]b4_final_state_number[, //< Termination state number.
      yyterror_ = 1,
      yyerrcode_ = 256,
      yyntokens_ = ]b4_tokens_number[    //< Number of tokens.
    };

]b4_parse_param_vars[
  };

]b4_lex_symbol_if([b4_yytranslate_define
b4_public_types_define])[
]b4_namespace_close[

]b4_percent_define_flag_if([[global_tokens_and_yystype]],
[b4_token_defines

#ifndef ]b4_api_PREFIX[STYPE
 /* Redirection for backward compatibility.  */
# define ]b4_api_PREFIX[STYPE b4_namespace_ref::b4_parser_class_name::semantic_type
#endif
])[
]b4_percent_code_get([[provides]])[
]b4_cpp_guard_close([b4_spec_defines_file])
@output(b4_parser_file_name@)@
b4_copyright([Skeleton implementation for Bison LALR(1) parsers in C++])
b4_percent_code_get([[top]])[]dnl
m4_if(b4_prefix, [yy], [],
[
// Take the name prefix into account.
#define yylex   b4_prefix[]lex])[

/* First part of user declarations.  */
]b4_user_pre_prologue[

#include "@basename(]b4_spec_defines_file[@)"

/* User implementation prologue.  */
]b4_user_post_prologue[
]b4_percent_code_get[

]b4_null_define[

#ifndef YY_
# if defined YYENABLE_NLS && YYENABLE_NLS
#  if ENABLE_NLS
#   include <libintl.h> /* FIXME: INFRINGES ON USER NAME SPACE */
#   define YY_(msgid) dgettext ("bison-runtime", msgid)
#  endif
# endif
# ifndef YY_
#  define YY_(msgid) msgid
# endif
#endif

]b4_locations_if([dnl
[#define YYRHSLOC(Rhs, K) ((Rhs)[K].location)
]b4_yylloc_default_define])[

/* Suppress unused-variable warnings by "using" E.  */
#define YYUSE(e) ((void) (e))

/* Enable debugging if requested.  */
#if ]b4_api_PREFIX[DEBUG

/* A pseudo ostream that takes yydebug_ into account.  */
# define YYCDEBUG if (yydebug_) (*yycdebug_)

# define YY_SYMBOL_PRINT(Title, Symbol)         \
  do {                                          \
    if (yydebug_)                               \
    {                                           \
      *yycdebug_ << Title << ' ';               \
      yy_print_ (*yycdebug_, Symbol);           \
      *yycdebug_ << std::endl;                  \
    }                                           \
  } while (false)

# define YY_REDUCE_PRINT(Rule)          \
  do {                                  \
    if (yydebug_)                       \
      yy_reduce_print_ (Rule);          \
  } while (false)

# define YY_STACK_PRINT()               \
  do {                                  \
    if (yydebug_)                       \
      yystack_print_ ();                \
  } while (false)

#else /* !]b4_api_PREFIX[DEBUG */

# define YYCDEBUG if (false) std::cerr
# define YY_SYMBOL_PRINT(Title, Symbol)  YYUSE(Symbol)
# define YY_REDUCE_PRINT(Rule)           static_cast<void>(0)
# define YY_STACK_PRINT()                static_cast<void>(0)

#endif /* !]b4_api_PREFIX[DEBUG */

#define yyerrok         (yyerrstatus_ = 0)
#define yyclearin       (yyempty = true)

#define YYACCEPT        goto yyacceptlab
#define YYABORT         goto yyabortlab
#define YYERROR         goto yyerrorlab
#define YYRECOVERING()  (!!yyerrstatus_)

]b4_namespace_open[]b4_error_verbose_if([[

  /* Return YYSTR after stripping away unnecessary quotes and
     backslashes, so that it's suitable for yyerror.  The heuristic is
     that double-quoting is unnecessary unless the string contains an
     apostrophe, a comma, or backslash (other than backslash-backslash).
     YYSTR is taken from yytname.  */
  std::string
  ]b4_parser_class_name[::yytnamerr_ (const char *yystr)
  {
    if (*yystr == '"')
      {
        std::string yyr = "";
        char const *yyp = yystr;

        for (;;)
          switch (*++yyp)
            {
            case '\'':
            case ',':
              goto do_not_strip_quotes;

            case '\\':
              if (*++yyp != '\\')
                goto do_not_strip_quotes;
              /* Fall through.  */
            default:
              yyr += *yyp;
              break;

            case '"':
              return yyr;
            }
      do_not_strip_quotes: ;
      }

    return yystr;
  }
]])[

  /// Build a parser object.
  ]b4_parser_class_name::b4_parser_class_name[ (]b4_parse_param_decl[)]m4_ifset([b4_parse_param], [
    :])[
#if ]b4_api_PREFIX[DEBUG
    ]m4_ifset([b4_parse_param], [  ], [ :])[yydebug_ (false),
      yycdebug_ (&std::cerr)]m4_ifset([b4_parse_param], [,])[
#endif]b4_parse_param_cons[
  {
  }

  ]b4_parser_class_name::~b4_parser_class_name[ ()
  {
  }


  /*---------------.
  | Symbol types.  |
  `---------------*/

]b4_lex_symbol_if([], [b4_public_types_define])[

  // stack_symbol_type.
  ]b4_parser_class_name[::stack_symbol_type::stack_symbol_type ()
    : super_type ()
    , state ()
  {
  }

  ]b4_parser_class_name[::stack_symbol_type::stack_symbol_type (]b4_args(
                 [state_type s],
                 [const semantic_type& v],
                 b4_locations_if([const location_type& l]))[)
    : super_type (v]b4_locations_if([, l])[)
    , state (s)
  {
  }

  int
  ]b4_parser_class_name[::stack_symbol_type::type_get_ () const
  {
    return yystos_[state];
  }


  template <typename Exact>
  void
  ]b4_parser_class_name[::yy_destroy_ (const char* yymsg,
                                       symbol_base_type<Exact>& yysym) const
  {
    if (yymsg)
      YY_SYMBOL_PRINT (yymsg, yysym);

    // User destructor.
    int yytype = yysym.type_get ();
    switch (yytype)
      {
]b4_symbol_foreach([b4_symbol_destructor])dnl
[       default:
          break;
      }]b4_variant_if([

    // Type destructor.
  b4_symbol_variant([[yytype]], [[yysym.value]], [[template destroy]])])[
  }

#if ]b4_api_PREFIX[DEBUG
  template <typename Exact>
  void
  ]b4_parser_class_name[::yy_print_ (std::ostream& yyo,
                                     const symbol_base_type<Exact>& yysym) const
  {
    std::ostream& yyoutput = yyo;
    YYUSE (yyoutput);
    int yytype = yysym.type_get ();
    yyo << (yytype < yyntokens_ ? "token" : "nterm")
        << ' ' << yytname_[yytype] << " ("]b4_locations_if([
        << yysym.location << ": "])[;
    switch (yytype)
      {
]b4_symbol_foreach([b4_symbol_printer])dnl
[       default:
          break;
      }
    yyo << ')';
  }
#endif

  void
  ]b4_parser_class_name[::yypush_ (const char* m, state_type s,
                                   symbol_type& sym)
  {
    if (m)
      YY_SYMBOL_PRINT (m, sym);
]b4_variant_if(
[[    yystack_.push (stack_symbol_type (]b4_args(
                    [s],
                    [semantic_type()],
                    b4_locations_if([sym.location]))[));
    ]b4_symbol_variant([[yystos_[s]]], [[yystack_[0].value]],
                       [build], [sym.value])],
[[    yystack_.push (stack_symbol_type (]b4_args(
                      [s],
                      [sym.value],
                      b4_locations_if([sym.location]))[));]])[
  }

  void
  ]b4_parser_class_name[::yypush_ (const char* m, stack_symbol_type& s)
  {
    if (m)
      YY_SYMBOL_PRINT (m, s);
]b4_variant_if(
[[    yystack_.push (stack_symbol_type (]b4_args(
                       [s.state],
                       [semantic_type()],
                       b4_locations_if([s.location]))[));
    ]b4_symbol_variant([[yystos_[s.state]]], [[yystack_[0].value]],
                       [build], [s.value])],
[    yystack_.push (s);])[
  }

  void
  ]b4_parser_class_name[::yypop_ (unsigned int n)
  {
    yystack_.pop (n);
  }

#if ]b4_api_PREFIX[DEBUG
  std::ostream&
  ]b4_parser_class_name[::debug_stream () const
  {
    return *yycdebug_;
  }

  void
  ]b4_parser_class_name[::set_debug_stream (std::ostream& o)
  {
    yycdebug_ = &o;
  }


  ]b4_parser_class_name[::debug_level_type
  ]b4_parser_class_name[::debug_level () const
  {
    return yydebug_;
  }

  void
  ]b4_parser_class_name[::set_debug_level (debug_level_type l)
  {
    yydebug_ = l;
  }
#endif // ]b4_api_PREFIX[DEBUG

  inline ]b4_parser_class_name[::state_type
  ]b4_parser_class_name[::yy_lr_goto_state_ (state_type yystate, int yylhs)
  {
    int yyr = yypgoto_[yylhs - yyntokens_] + yystate;
    if (0 <= yyr && yyr <= yylast_ && yycheck_[yyr] == yystate)
      return yytable_[yyr];
    else
      return yydefgoto_[yylhs - yyntokens_];
  }

  inline bool
  ]b4_parser_class_name[::yy_pact_value_is_default_ (int yyvalue)
  {
    return yyvalue == yypact_ninf_;
  }

  inline bool
  ]b4_parser_class_name[::yy_table_value_is_error_ (int yyvalue)
  {
    return yyvalue == yytable_ninf_;
  }

  int
  ]b4_parser_class_name[::parse ()
  {
    /// Whether yyla contains a lookahead.
    bool yyempty = true;

    /* State.  */
    int yyn;
    int yylen = 0;

    /* Error handling.  */
    int yynerrs_ = 0;
    int yyerrstatus_ = 0;

    /// The lookahead symbol.
    symbol_type yyla;]b4_locations_if([[

    /// The locations where the error started and ended.
    stack_symbol_type yyerror_range[3];]])[

    /// $$ and @@$.
    stack_symbol_type yylhs;

    /// The return value of parse ().
    int yyresult;

    YYCDEBUG << "Starting parse" << std::endl;

]m4_ifdef([b4_initial_action], [
<<<<<<< HEAD
m4_pushdef([b4_at_dollar],     [yyla.location])dnl
m4_pushdef([b4_dollar_dollar], [yyla.value])dnl
    /* User initialization code.  */
    b4_user_initial_action
m4_popdef([b4_dollar_dollar])dnl
m4_popdef([b4_at_dollar])])dnl
=======
b4_dollar_pushdef([yylval], [], [yylloc])dnl
/* User initialization code.  */
b4_user_initial_action
b4_dollar_popdef])[]dnl
>>>>>>> 7b18c112

  [  /* Initialize the stack.  The initial state will be set in
       yynewstate, since the latter expects the semantical and the
       location values to have been already stored, initialize these
       stacks with a primary value.  */
    yystack_ = stack_type (0);
    yypush_ (YY_NULL, 0, yyla);

    // A new symbol was pushed on the stack.
  yynewstate:
    YYCDEBUG << "Entering state " << yystack_[0].state << std::endl;

    /* Accept?  */
    if (yystack_[0].state == yyfinal_)
      goto yyacceptlab;

    goto yybackup;

    /* Backup.  */
  yybackup:

    /* Try to take a decision without lookahead.  */
    yyn = yypact_[yystack_[0].state];
    if (yy_pact_value_is_default_ (yyn))
      goto yydefault;

    /* Read a lookahead token.  */
    if (yyempty)
      {
        YYCDEBUG << "Reading a token: ";
        try
        {
]b4_lex_symbol_if(
[          yyla = b4_c_function_call([yylex], [symbol_type],
                                     m4_ifdef([b4_lex_param], b4_lex_param));],
[          yyla.type = yytranslate_ (b4_c_function_call([yylex], [int],
                                     [b4_api_PREFIX[STYPE*], [&yyla.value]][]dnl
b4_locations_if([, [[location*], [&yyla.location]]])dnl
m4_ifdef([b4_lex_param], [, ]b4_lex_param)));])[
        }
        catch (const syntax_error& yyexc)
        {
          error (yyexc);
          goto yyerrlab1;
        }
        yyempty = false;
      }
    YY_SYMBOL_PRINT ("Next token is", yyla);

    /* If the proper action on seeing token YYLA.TYPE is to reduce or
       to detect an error, take that action.  */
    yyn += yyla.type;
    if (yyn < 0 || yylast_ < yyn || yycheck_[yyn] != yyla.type)
      goto yydefault;

    /* Reduce or error.  */
    yyn = yytable_[yyn];
    if (yyn <= 0)
      {
        if (yy_table_value_is_error_ (yyn))
          goto yyerrlab;
        yyn = -yyn;
        goto yyreduce;
      }

    /* Discard the token being shifted.  */
    yyempty = true;

    /* Count tokens shifted since error; after three, turn off error
       status.  */
    if (yyerrstatus_)
      --yyerrstatus_;

    /* Shift the lookahead token.  */
    yypush_ ("Shifting", yyn, yyla);
    goto yynewstate;

  /*-----------------------------------------------------------.
  | yydefault -- do the default action for the current state.  |
  `-----------------------------------------------------------*/
  yydefault:
    yyn = yydefact_[yystack_[0].state];
    if (yyn == 0)
      goto yyerrlab;
    goto yyreduce;

  /*-----------------------------.
  | yyreduce -- Do a reduction.  |
  `-----------------------------*/
  yyreduce:
    yylen = yyr2_[yyn];
    yylhs.state = yy_lr_goto_state_(yystack_[yylen].state, yyr1_[yyn]);]b4_variant_if([
    /* Variants are always initialized to an empty instance of the
       correct type. The default $$=$1 action is NOT applied when using
       variants.  */
    b4_symbol_variant([[yyr1_@{yyn@}]], [yylhs.value], [build])],[
    /* If YYLEN is nonzero, implement the default value of the action:
       `$$ = $1'.  Otherwise, use the top of the stack.

       Otherwise, the following line sets YYLHS.VALUE to garbage.
       This behavior is undocumented and Bison
       users should not rely upon it.  */
    if (yylen)
      yylhs.value = yystack_@{yylen - 1@}.value;
    else
      yylhs.value = yystack_@{0@}.value;])[
]b4_locations_if([dnl
[
    // Compute the default @@$.
    {
      slice<stack_symbol_type, stack_type> slice (yystack_, yylen);
      YYLLOC_DEFAULT (yylhs.location, slice, yylen);
    }]])[

    // Perform the reduction.
    YY_REDUCE_PRINT (yyn);
    try
    {
      switch (yyn)
      {
]b4_user_actions[
        default:
          break;
      }
    }
    catch (const syntax_error& yyexc)
    {
      error (yyexc);
      YYERROR;
    }
    YY_SYMBOL_PRINT ("-> $$ =", yylhs);
]b4_variant_if([[
    // Destroy the rhs symbols.
    for (int i = 0; i < yylen; ++i)
      // Destroy a variant which value may have been swapped with
      // yylhs.value (for instance if the action was "std::swap($$,
      // $1)").  The value of yylhs.value (hence possibly one of these
      // rhs symbols) depends on the default construction for this
      // type.  In the case of pointers for instance, no
      // initialization is done, so the value is junk.  Therefore do
      // not try to report the value of symbols about to be destroyed
      // in the debug trace, it's possibly junk.  Hence yymsg = 0.
      // Besides, that keeps exactly the same traces as with the other
      // Bison skeletons.
      yy_destroy_ (YY_NULL, yystack_[i]);]])[

    yypop_ (yylen);
    yylen = 0;
    YY_STACK_PRINT ();

    /* Shift the result of the reduction.  */
    yypush_ (YY_NULL, yylhs);
    goto yynewstate;

  /*--------------------------------------.
  | yyerrlab -- here on detecting error.  |
  `--------------------------------------*/
  yyerrlab:
    /* If not already recovering from an error, report this error.  */
    if (!yyerrstatus_)
      {
        ++yynerrs_;
        error (]b4_args(b4_locations_if([yyla.location]),
                        [[yysyntax_error_ (yystack_[0].state,
                                           yyempty ? yyempty_ : yyla.type)]])[);
      }

]b4_locations_if([[
    yyerror_range[1].location = yyla.location;]])[
    if (yyerrstatus_ == 3)
      {
        /* If just tried and failed to reuse lookahead token after an
           error, discard it.  */

        /* Return failure if at end of input.  */
        if (yyla.type == yyeof_)
          YYABORT;
        else if (!yyempty)
          {
            yy_destroy_ ("Error: discarding", yyla);
            yyempty = true;
          }
      }

    /* Else will try to reuse lookahead token after shifting the error
       token.  */
    goto yyerrlab1;


  /*---------------------------------------------------.
  | yyerrorlab -- error raised explicitly by YYERROR.  |
  `---------------------------------------------------*/
  yyerrorlab:

    /* Pacify compilers like GCC when the user code never invokes
       YYERROR and the label yyerrorlab therefore never appears in user
       code.  */
    if (false)
      goto yyerrorlab;]b4_locations_if([[
    yyerror_range[1].location = yystack_[yylen - 1].location;]])b4_variant_if([[
    /* $$ was initialized before running the user action.  */
    yy_destroy_ ("Error: discarding", yylhs);]])[
    /* Do not reclaim the symbols of the rule which action triggered
       this YYERROR.  */
    yypop_ (yylen);
    yylen = 0;
    goto yyerrlab1;

  /*-------------------------------------------------------------.
  | yyerrlab1 -- common code for both syntax error and YYERROR.  |
  `-------------------------------------------------------------*/
  yyerrlab1:
    yyerrstatus_ = 3;   /* Each real token shifted decrements this.  */
    {
      stack_symbol_type error_token;
      for (;;)
        {
          yyn = yypact_[yystack_[0].state];
          if (!yy_pact_value_is_default_ (yyn))
            {
              yyn += yyterror_;
              if (0 <= yyn && yyn <= yylast_ && yycheck_[yyn] == yyterror_)
                {
                  yyn = yytable_[yyn];
                  if (0 < yyn)
                    break;
                }
            }

          // Pop the current state because it cannot handle the error token.
          if (yystack_.size () == 1)
            YYABORT;
]b4_locations_if([[
          yyerror_range[1].location = yystack_[0].location;]])[
          yy_destroy_ ("Error: popping", yystack_[0]);
          yypop_ ();
          YY_STACK_PRINT ();
        }
]b4_locations_if([[
      yyerror_range[2].location = yyla.location;
      YYLLOC_DEFAULT (error_token.location, yyerror_range, 2);]])[

      /* Shift the error token.  */
      error_token.state = yyn;
      yypush_ ("Shifting", error_token);
    }
    goto yynewstate;

    /* Accept.  */
  yyacceptlab:
    yyresult = 0;
    goto yyreturn;

    /* Abort.  */
  yyabortlab:
    yyresult = 1;
    goto yyreturn;

  yyreturn:
    if (!yyempty)
      yy_destroy_ ("Cleanup: discarding lookahead", yyla);

    /* Do not reclaim the symbols of the rule which action triggered
       this YYABORT or YYACCEPT.  */
    yypop_ (yylen);
    while (yystack_.size () != 1)
      {
        yy_destroy_ ("Cleanup: popping", yystack_[0]);
        yypop_ ();
      }

    return yyresult;
  }

  void
  ]b4_parser_class_name[::error (const syntax_error& yyexc)
  {
    error (]b4_args(b4_locations_if([yyexc.location]),
                    [[yyexc.what()]])[);
  }

  // Generate an error message.
  std::string
  ]b4_parser_class_name[::yysyntax_error_ (]dnl
b4_error_verbose_if([state_type yystate, int yytoken],
                    [int, int])[)
  {]b4_error_verbose_if([[
    std::string yyres;
    // Number of reported tokens (one for the "unexpected", one per
    // "expected").
    size_t yycount = 0;
    // Its maximum.
    enum { YYERROR_VERBOSE_ARGS_MAXIMUM = 5 };
    // Arguments of yyformat.
    char const *yyarg[YYERROR_VERBOSE_ARGS_MAXIMUM];

    /* There are many possibilities here to consider:
       - If this state is a consistent state with a default action, then
         the only way this function was invoked is if the default action
         is an error action.  In that case, don't check for expected
         tokens because there are none.
       - The only way there can be no lookahead present (in yytoken) is
         if this state is a consistent state with a default action.
         Thus, detecting the absence of a lookahead is sufficient to
         determine that there is no unexpected or expected token to
         report.  In that case, just report a simple "syntax error".
       - Don't assume there isn't a lookahead just because this state is
         a consistent state with a default action.  There might have
         been a previous inconsistent state, consistent state with a
         non-default action, or user semantic action that manipulated
         yyla.  (However, yyla is currently not documented for users.)
       - Of course, the expected token list depends on states to have
         correct lookahead information, and it depends on the parser not
         to perform extra reductions after fetching a lookahead from the
         scanner and before detecting a syntax error.  Thus, state
         merging (from LALR or IELR) and default reductions corrupt the
         expected token list.  However, the list is correct for
         canonical LR with one exception: it will still contain any
         token that will not be accepted due to an error action in a
         later state.
    */
    if (yytoken != yyempty_)
      {
        yyarg[yycount++] = yytname_[yytoken];
        int yyn = yypact_[yystate];
        if (!yy_pact_value_is_default_ (yyn))
          {
            /* Start YYX at -YYN if negative to avoid negative indexes in
               YYCHECK.  In other words, skip the first -YYN actions for
               this state because they are default actions.  */
            int yyxbegin = yyn < 0 ? -yyn : 0;
            /* Stay within bounds of both yycheck and yytname.  */
            int yychecklim = yylast_ - yyn + 1;
            int yyxend = yychecklim < yyntokens_ ? yychecklim : yyntokens_;
            for (int yyx = yyxbegin; yyx < yyxend; ++yyx)
              if (yycheck_[yyx + yyn] == yyx && yyx != yyterror_
                  && !yy_table_value_is_error_ (yytable_[yyx + yyn]))
                {
                  if (yycount == YYERROR_VERBOSE_ARGS_MAXIMUM)
                    {
                      yycount = 1;
                      break;
                    }
                  else
                    yyarg[yycount++] = yytname_[yyx];
                }
          }
      }

    char const* yyformat = YY_NULL;
    switch (yycount)
      {
#define YYCASE_(N, S)                         \
        case N:                               \
          yyformat = S;                       \
        break
        YYCASE_(0, YY_("syntax error"));
        YYCASE_(1, YY_("syntax error, unexpected %s"));
        YYCASE_(2, YY_("syntax error, unexpected %s, expecting %s"));
        YYCASE_(3, YY_("syntax error, unexpected %s, expecting %s or %s"));
        YYCASE_(4, YY_("syntax error, unexpected %s, expecting %s or %s or %s"));
        YYCASE_(5, YY_("syntax error, unexpected %s, expecting %s or %s or %s or %s"));
#undef YYCASE_
      }

    // Argument number.
    size_t yyi = 0;
    for (char const* yyp = yyformat; *yyp; ++yyp)
      if (yyp[0] == '%' && yyp[1] == 's' && yyi < yycount)
        {
          yyres += yytnamerr_ (yyarg[yyi++]);
          ++yyp;
        }
      else
        yyres += *yyp;
    return yyres;]], [[
    return YY_("syntax error");]])[
  }


  const ]b4_int_type(b4_pact_ninf, b4_pact_ninf) b4_parser_class_name::yypact_ninf_ = b4_pact_ninf[;

  const ]b4_int_type(b4_table_ninf, b4_table_ninf) b4_parser_class_name::yytable_ninf_ = b4_table_ninf[;

]b4_parser_tables_define[

]b4_token_table_if([], [[#if ]b4_api_PREFIX[DEBUG]])[
  /* YYTNAME[SYMBOL-NUM] -- String name of the symbol SYMBOL-NUM.
     First, the terminals, then, starting at \a yyntokens_, nonterminals.  */
  const char*
  const ]b4_parser_class_name[::yytname_[] =
  {
  ]b4_tname[
  };

]b4_token_table_if([[#if ]b4_api_PREFIX[DEBUG]])[
]b4_integral_parser_table_define([rline], [b4_rline])[

  // Print the state stack on the debug stream.
  void
  ]b4_parser_class_name[::yystack_print_ ()
  {
    *yycdebug_ << "Stack now";
    for (stack_type::const_iterator
           i = yystack_.begin (),
           i_end = yystack_.end ();
         i != i_end; ++i)
      *yycdebug_ << ' ' << i->state;
    *yycdebug_ << std::endl;
  }

  // Report on the debug stream that the rule \a yyrule is going to be reduced.
  void
  ]b4_parser_class_name[::yy_reduce_print_ (int yyrule)
  {
    unsigned int yylno = yyrline_[yyrule];
    int yynrhs = yyr2_[yyrule];
    /* Print the symbols being reduced, and their result.  */
    *yycdebug_ << "Reducing stack by rule " << yyrule - 1
               << " (line " << yylno << "):" << std::endl;
    /* The symbols being reduced.  */
    for (int yyi = 0; yyi < yynrhs; yyi++)
      YY_SYMBOL_PRINT ("   $" << yyi + 1 << " =",
                       ]b4_rhs_data(yynrhs, yyi + 1)[);
  }
#endif // ]b4_api_PREFIX[DEBUG

]b4_lex_symbol_if([], [b4_yytranslate_define])[
]b4_namespace_close[
]b4_epilogue[]dnl
m4_divert_pop(0)
m4_popdef([b4_copyright_years])dnl<|MERGE_RESOLUTION|>--- conflicted
+++ resolved
@@ -98,19 +98,19 @@
 # Same as in C, but using references instead of pointers.
 m4_define([b4_symbol_action],
 [b4_symbol_if([$1], [has_$2],
-[m4_pushdef([b4_dollar_dollar],
-    [b4_symbol_value_template([yysym.value],
-                              b4_symbol_if([$1], [has_type],
-                                           [b4_symbol([$1], [type])]))])dnl
-m4_pushdef([b4_at_dollar], [yysym.location])dnl
+[m4_pushdef([b4_symbol_value], m4_defn([b4_symbol_value_template]))[]dnl
+b4_dollar_pushdef([yysym.value],
+                   b4_symbol_if([$1], [has_type],
+                                [m4_dquote(b4_symbol([$1], [type]))]),
+                   [yysym.location])dnl
       b4_symbol_case_([$1])
 b4_syncline([b4_symbol([$1], [$2_line])], ["b4_symbol([$1], [$2_file])"])
         b4_symbol([$1], [$2])
 b4_syncline([@oline@], [@ofile@])
         break;
 
-m4_popdef([b4_at_dollar])dnl
-m4_popdef([b4_dollar_dollar])dnl
+m4_popdef([b4_symbol_value])[]dnl
+b4_dollar_popdef[]dnl
 ])])
 
 
@@ -670,19 +670,10 @@
     YYCDEBUG << "Starting parse" << std::endl;
 
 ]m4_ifdef([b4_initial_action], [
-<<<<<<< HEAD
-m4_pushdef([b4_at_dollar],     [yyla.location])dnl
-m4_pushdef([b4_dollar_dollar], [yyla.value])dnl
+b4_dollar_pushdef([yyla.value], [], [yyla.location])dnl
     /* User initialization code.  */
     b4_user_initial_action
-m4_popdef([b4_dollar_dollar])dnl
-m4_popdef([b4_at_dollar])])dnl
-=======
-b4_dollar_pushdef([yylval], [], [yylloc])dnl
-/* User initialization code.  */
-b4_user_initial_action
 b4_dollar_popdef])[]dnl
->>>>>>> 7b18c112
 
   [  /* Initialize the stack.  The initial state will be set in
        yynewstate, since the latter expects the semantical and the
