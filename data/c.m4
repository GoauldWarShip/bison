                                                            -*- Autoconf -*-

# C M4 Macros for Bison.

# Copyright (C) 2002, 2004-2012 Free Software Foundation, Inc.

# This program is free software: you can redistribute it and/or modify
# it under the terms of the GNU General Public License as published by
# the Free Software Foundation, either version 3 of the License, or
# (at your option) any later version.
#
# This program is distributed in the hope that it will be useful,
# but WITHOUT ANY WARRANTY; without even the implied warranty of
# MERCHANTABILITY or FITNESS FOR A PARTICULAR PURPOSE.  See the
# GNU General Public License for more details.
#
# You should have received a copy of the GNU General Public License
# along with this program.  If not, see <http://www.gnu.org/licenses/>.


# b4_tocpp(STRING)
# ----------------
# Convert STRING into a valid C macro name.
m4_define([b4_tocpp],
[m4_toupper(m4_bpatsubst(m4_quote($1), [[^a-zA-Z0-9]+], [_]))])


# b4_cpp_guard(FILE)
# ------------------
# A valid C macro name to use as a CPP header guard for FILE.
m4_define([b4_cpp_guard],
[b4_tocpp(m4_defn([b4_prefix])/[$1])])


# b4_cpp_guard_open(FILE)
# b4_cpp_guard_close(FILE)
# ------------------------
# Open/close CPP inclusion guards for FILE.
m4_define([b4_cpp_guard_open],
[#ifndef b4_cpp_guard([$1])
# define b4_cpp_guard([$1])])

m4_define([b4_cpp_guard_close],
[#endif b4_comment([!b4_cpp_guard([$1])])])


## ---------------- ##
## Identification.  ##
## ---------------- ##

# b4_comment_(TEXT, OPEN, CONTINUE, END)
# -------------------------------------
# Put TEXT in comment.  Avoid trailing spaces: don't indent empty lines.
# Avoid adding indentation to the first line, as the indentation comes
# from OPEN.  That's why we don't patsubst([$1], [^\(.\)], [   \1]).
#
# Prefix all the output lines with PREFIX.
m4_define([b4_comment_], [$2[]m4_bpatsubst([$1], [
\(.\)], [
$3\1])$4])


# b4_c_comment(TEXT, [PREFIX])
# ----------------------------
# Put TEXT in comment.  Avoid trailing spaces: don't indent empty lines.
# Avoid adding indentation to the first line, as the indentation comes
# from "/*".  That's why we don't patsubst([$1], [^\(.\)], [   \1]).
#
# Prefix all the output lines with PREFIX.
m4_define([b4_c_comment],
[b4_comment_([$1], [$2/* ], [$2   ], [$2  */])])


# b4_comment(TEXT, [PREFIX])
# --------------------------
# By default, C comments.
m4_define([b4_comment], [b4_c_comment($@)])


# b4_identification
# -----------------
# Depends on individual skeletons to define b4_pure_flag, b4_push_flag, or
# b4_pull_flag if they use the values of the %define variables api.pure or
# api.push-pull.
m4_define([b4_identification],
[[/* Identify Bison output.  */
#define YYBISON 1

/* Bison version.  */
#define YYBISON_VERSION "]b4_version["

/* Skeleton name.  */
#define YYSKELETON_NAME ]b4_skeleton[]m4_ifdef([b4_pure_flag], [[

/* Pure parsers.  */
#define YYPURE ]b4_pure_flag])[]m4_ifdef([b4_push_flag], [[

/* Push parsers.  */
#define YYPUSH ]b4_push_flag])[]m4_ifdef([b4_pull_flag], [[

/* Pull parsers.  */
#define YYPULL ]b4_pull_flag])[
]])


## ---------------- ##
## Default values.  ##
## ---------------- ##

# b4_api_prefix, b4_api_PREFIX
# ----------------------------
# Corresponds to %define api.prefix
b4_percent_define_default([[api.prefix]], [[yy]])
m4_define([b4_api_prefix],
[b4_percent_define_get([[api.prefix]])])
m4_define([b4_api_PREFIX],
[m4_toupper(b4_api_prefix)])


# b4_prefix
# ---------
# If the %name-prefix is not given, it is api.prefix.
m4_define_default([b4_prefix], [b4_api_prefix])

# If the %union is not named, its name is YYSTYPE.
m4_define_default([b4_union_name], [b4_api_PREFIX[]STYPE])


## ------------------------ ##
## Pure/impure interfaces.  ##
## ------------------------ ##

# b4_user_args
# ------------
m4_define([b4_user_args],
[m4_ifset([b4_parse_param], [, b4_c_args(b4_parse_param)])])


# b4_parse_param
# --------------
# If defined, b4_parse_param arrives double quoted, but below we prefer
# it to be single quoted.
m4_define([b4_parse_param],
b4_parse_param)


# b4_parse_param_for(DECL, FORMAL, BODY)
# ---------------------------------------
# Iterate over the user parameters, binding the declaration to DECL,
# the formal name to FORMAL, and evaluating the BODY.
m4_define([b4_parse_param_for],
[m4_foreach([$1_$2], m4_defn([b4_parse_param]),
[m4_pushdef([$1], m4_unquote(m4_car($1_$2)))dnl
m4_pushdef([$2], m4_shift($1_$2))dnl
$3[]dnl
m4_popdef([$2])dnl
m4_popdef([$1])dnl
])])

# b4_parse_param_use([VAL], [LOC])
# --------------------------------
# `YYUSE' VAL, LOC if locations are enabled, and all the parse-params.
m4_define([b4_parse_param_use],
[m4_ifvaln([$1], [  YYUSE([$1]);])dnl
b4_locations_if([m4_ifvaln([$2], [  YYUSE ([$2]);])])dnl
b4_parse_param_for([Decl], [Formal], [  YYUSE (Formal);
])dnl
])


## ------------ ##
## Data Types.  ##
## ------------ ##

# b4_int_type(MIN, MAX)
# ---------------------
# Return the smallest int type able to handle numbers ranging from
# MIN to MAX (included).
m4_define([b4_int_type],
[m4_if(b4_ints_in($@,      [0],   [255]), [1], [unsigned char],
       b4_ints_in($@,   [-128],   [127]), [1], [signed char],

       b4_ints_in($@,      [0], [65535]), [1], [unsigned short int],
       b4_ints_in($@, [-32768], [32767]), [1], [short int],

       m4_eval([0 <= $1]),                [1], [unsigned int],

                                               [int])])


# b4_int_type_for(NAME)
# ---------------------
# Return the smallest int type able to handle numbers ranging from
# `NAME_min' to `NAME_max' (included).
m4_define([b4_int_type_for],
[b4_int_type($1_min, $1_max)])


# b4_table_value_equals(TABLE, VALUE, LITERAL)
# --------------------------------------------
# Without inducing a comparison warning from the compiler, check if the
# literal value LITERAL equals VALUE from table TABLE, which must have
# TABLE_min and TABLE_max defined.  YYID must be defined as an identity
# function that suppresses warnings about constant conditions.
m4_define([b4_table_value_equals],
[m4_if(m4_eval($3 < m4_indir([b4_]$1[_min])
               || m4_indir([b4_]$1[_max]) < $3), [1],
       [[YYID (0)]],
       [[((]$2[) == (]$3[))]])])


## ---------##
## Values.  ##
## ---------##


# b4_null_define
# --------------
# Portability issues: define a YY_NULL appropriate for the current
# language (C, C++98, or C++11).
m4_define([b4_null_define],
[# ifndef YY_NULL
#  if defined __cplusplus && 201103L <= __cplusplus
#   define YY_NULL nullptr
#  else
#   define YY_NULL 0
#  endif
# endif[]dnl
])


# b4_null
# -------
# Return a null pointer constant.
m4_define([b4_null], [YY_NULL])

# b4_integral_parser_table_define(TABLE-NAME, CONTENT, COMMENT)
# -------------------------------------------------------------
# Define "yy<TABLE-NAME>" which contents is CONTENT.
m4_define([b4_integral_parser_table_define],
[m4_ifvaln([$3], [b4_c_comment([$3], [  ])])dnl
static const b4_int_type_for([$2]) yy$1[[]] =
{
  $2
};dnl
])


## ------------------------- ##
## Assigning token numbers.  ##
## ------------------------- ##

# b4_token_define(TOKEN-NAME, TOKEN-NUMBER)
# -----------------------------------------
# Output the definition of this token as #define.
m4_define([b4_token_define],
[#define b4_percent_define_get([api.tokens.prefix])$1 $2
])


# b4_token_defines(LIST-OF-PAIRS-TOKEN-NAME-TOKEN-NUMBER)
# -------------------------------------------------------
# Output the definition of the tokens (if there are) as #defines.
m4_define([b4_token_defines],
[m4_if([$#$1], [1], [],
[/* Tokens.  */
m4_map([b4_token_define], [$@])])
])


# b4_token_enum(TOKEN-NAME, TOKEN-NUMBER)
# ---------------------------------------
# Output the definition of this token as an enum.
m4_define([b4_token_enum],
[b4_percent_define_get([api.tokens.prefix])$1 = $2])


# b4_token_enums(LIST-OF-PAIRS-TOKEN-NAME-TOKEN-NUMBER)
# -----------------------------------------------------
# Output the definition of the tokens (if there are) as enums.
m4_define([b4_token_enums],
[m4_if([$#$1], [1], [],
[[/* Tokens.  */
#ifndef ]b4_api_PREFIX[TOKENTYPE
# define ]b4_api_PREFIX[TOKENTYPE
   /* Put the tokens into the symbol table, so that GDB and other debuggers
      know about them.  */
   enum ]b4_api_prefix[tokentype {
]m4_map_sep([     b4_token_enum], [,
],
<<<<<<< HEAD
           [$@])
=======
	   [$@])[
>>>>>>> 242cc08e
   };
#endif
]])])


# b4_token_enums_defines(LIST-OF-PAIRS-TOKEN-NAME-TOKEN-NUMBER)
# -------------------------------------------------------------
# Output the definition of the tokens (if there are any) as enums and, if POSIX
# Yacc is enabled, as #defines.
m4_define([b4_token_enums_defines],
[b4_token_enums($@)b4_yacc_if([b4_token_defines($@)], [])
])


## ----------------- ##
## Semantic Values.  ##
## ----------------- ##


# b4_symbol_value(VAL, [TYPE])
# ----------------------------
# Given a semantic value VAL ($$, $1 etc.), extract its value of type
# TYPE if TYPE is given, otherwise just return VAL.  The result can be
# used safetly, it is put in parens to avoid nasty precedence issues.
# TYPE is *not* put in braces, provide some if needed.
m4_define([b4_symbol_value],
[($1[]m4_ifval([$2], [.$2]))])



## --------------------------------------------- ##
## Defining C functions in both K&R and ANSI-C.  ##
## --------------------------------------------- ##


# b4_modern_c
# -----------
# A predicate useful in #if to determine whether C is ancient or modern.
#
# If __STDC__ is defined, the compiler is modern.  IBM xlc 7.0 when run
# as 'cc' doesn't define __STDC__ (or __STDC_VERSION__) for pedantic
# reasons, but it defines __C99__FUNC__ so check that as well.
# Microsoft C normally doesn't define these macros, but it defines _MSC_VER.
# Consider a C++ compiler to be modern if it defines __cplusplus.
#
m4_define([b4_c_modern],
  [[(defined __STDC__ || defined __C99__FUNC__ \
     || defined __cplusplus || defined _MSC_VER)]])

# b4_c_function_def(NAME, RETURN-VALUE, [DECL1, NAME1], ...)
# ----------------------------------------------------------
# Declare the function NAME.
m4_define([b4_c_function_def],
[#if b4_c_modern
b4_c_ansi_function_def($@)
#else
$2
$1 (b4_c_knr_formal_names(m4_shift2($@)))
b4_c_knr_formal_decls(m4_shift2($@))
#endif[]dnl
])


# b4_c_ansi_function_def(NAME, RETURN-VALUE, [DECL1, NAME1], ...)
# ---------------------------------------------------------------
# Declare the function NAME in ANSI.
m4_define([b4_c_ansi_function_def],
[$2
$1 (b4_c_ansi_formals(m4_shift2($@)))[]dnl
])


# b4_c_ansi_formals([DECL1, NAME1], ...)
# --------------------------------------
# Output the arguments ANSI-C definition.
m4_define([b4_c_ansi_formals],
[m4_if([$#], [0], [void],
       [$#$1], [1], [void],
               [m4_map_sep([b4_c_ansi_formal], [, ], [$@])])])

m4_define([b4_c_ansi_formal],
[$1])


# b4_c_knr_formal_names([DECL1, NAME1], ...)
# ------------------------------------------
# Output the argument names.
m4_define([b4_c_knr_formal_names],
[m4_map_sep([b4_c_knr_formal_name], [, ], [$@])])

m4_define([b4_c_knr_formal_name],
[$2])


# b4_c_knr_formal_decls([DECL1, NAME1], ...)
# ------------------------------------------
# Output the K&R argument declarations.
m4_define([b4_c_knr_formal_decls],
[m4_map_sep([b4_c_knr_formal_decl],
            [
],
            [$@])])

m4_define([b4_c_knr_formal_decl],
[    $1;])



## ------------------------------------------------------------ ##
## Declaring (prototyping) C functions in both K&R and ANSI-C.  ##
## ------------------------------------------------------------ ##


# b4_c_function_decl(NAME, RETURN-VALUE, [DECL1, NAME1], ...)
# -----------------------------------------------------------
# Declare the function NAME.
m4_define([b4_c_function_decl],
[#if b4_c_modern
b4_c_ansi_function_decl($@)
#else
$2 $1 ();
#endif[]dnl
])


# b4_c_ansi_function_decl(NAME, RETURN-VALUE, [DECL1, NAME1], ...)
# ----------------------------------------------------------------
# Declare the function NAME.
m4_define([b4_c_ansi_function_decl],
[$2 $1 (b4_c_ansi_formals(m4_shift2($@)));[]dnl
])




## --------------------- ##
## Calling C functions.  ##
## --------------------- ##


# b4_c_function_call(NAME, RETURN-VALUE, [DECL1, NAME1], ...)
# -----------------------------------------------------------
# Call the function NAME with arguments NAME1, NAME2 etc.
m4_define([b4_c_function_call],
[$1 (b4_c_args(m4_shift2($@)))[]dnl
])


# b4_c_args([DECL1, NAME1], ...)
# ------------------------------
# Output the arguments NAME1, NAME2...
m4_define([b4_c_args],
[m4_map_sep([b4_c_arg], [, ], [$@])])

m4_define([b4_c_arg],
[$2])


## ----------- ##
## Synclines.  ##
## ----------- ##

# b4_sync_start(LINE, FILE)
# -----------------------
m4_define([b4_sync_start], [[#]line $1 $2])


## -------------- ##
## User actions.  ##
## -------------- ##

# b4_case(LABEL, STATEMENTS)
# --------------------------
m4_define([b4_case],
[  case $1:
$2
b4_syncline([@oline@], [@ofile@])
    break;])


# b4_predicate_case(LABEL, CONDITIONS)
# ------------------------------------
m4_define([b4_predicate_case],
[  case $1:
    if (! ($2)) YYERROR;
b4_syncline([@oline@], [@ofile@])
    break;])


# b4_yydestruct_generate(FUNCTION-DECLARATOR)
# -------------------------------------------
# Generate the "yydestruct" function, which declaration is issued using
# FUNCTION-DECLARATOR, which may be "b4_c_ansi_function_def" for ISO C
# or "b4_c_function_def" for K&R.
m4_define_default([b4_yydestruct_generate],
[[/*-----------------------------------------------.
| Release the memory associated to this symbol.  |
`-----------------------------------------------*/

/*ARGSUSED*/
]$1([yydestruct],
    [static void],
    [[const char *yymsg],    [yymsg]],
    [[int yytype],           [yytype]],
    [[YYSTYPE *yyvaluep],    [yyvaluep]][]dnl
b4_locations_if(            [, [[YYLTYPE *yylocationp], [yylocationp]]])[]dnl
m4_ifset([b4_parse_param], [, b4_parse_param]))[
{
]b4_parse_param_use([yyvaluep], [yylocationp])dnl
[  if (!yymsg)
    yymsg = "Deleting";
  YY_SYMBOL_PRINT (yymsg, yytype, yyvaluep, yylocationp);

  switch (yytype)
    {
]b4_symbol_foreach([b4_symbol_destructor])dnl
[      default:
        break;
    }
}]dnl
])


# b4_yy_symbol_print_generate(FUNCTION-DECLARATOR)
# ------------------------------------------------
# Generate the "yy_symbol_print" function, which declaration is issued using
# FUNCTION-DECLARATOR, which may be "b4_c_ansi_function_def" for ISO C
# or "b4_c_function_def" for K&R.
m4_define_default([b4_yy_symbol_print_generate],
[[
/*--------------------------------.
| Print this symbol on YYOUTPUT.  |
`--------------------------------*/

/*ARGSUSED*/
]$1([yy_symbol_value_print],
    [static void],
               [[FILE *yyoutput],                       [yyoutput]],
               [[int yytype],                           [yytype]],
               [[YYSTYPE const * const yyvaluep],       [yyvaluep]][]dnl
b4_locations_if([, [[YYLTYPE const * const yylocationp], [yylocationp]]])[]dnl
m4_ifset([b4_parse_param], [, b4_parse_param]))[
{
  FILE *yyo = yyoutput;
]b4_parse_param_use([yyo], [yylocationp])dnl
[  if (!yyvaluep)
    return;]
dnl glr.c does not feature yytoknum.
m4_if(b4_skeleton, ["yacc.c"],
[[# ifdef YYPRINT
  if (yytype < YYNTOKENS)
    YYPRINT (yyoutput, yytoknum[yytype], *yyvaluep);
# endif
]])dnl
[  switch (yytype)
    {
]b4_symbol_foreach([b4_symbol_printer])dnl
[      default:
        break;
    }
}


/*--------------------------------.
| Print this symbol on YYOUTPUT.  |
`--------------------------------*/

]$1([yy_symbol_print],
    [static void],
               [[FILE *yyoutput],                       [yyoutput]],
               [[int yytype],                           [yytype]],
               [[YYSTYPE const * const yyvaluep],       [yyvaluep]][]dnl
b4_locations_if([, [[YYLTYPE const * const yylocationp], [yylocationp]]])[]dnl
m4_ifset([b4_parse_param], [, b4_parse_param]))[
{
  if (yytype < YYNTOKENS)
    YYFPRINTF (yyoutput, "token %s (", yytname[yytype]);
  else
    YYFPRINTF (yyoutput, "nterm %s (", yytname[yytype]);

]b4_locations_if([  YY_LOCATION_PRINT (yyoutput, *yylocationp);
  YYFPRINTF (yyoutput, ": ");
])dnl
[  yy_symbol_value_print (yyoutput, yytype, yyvaluep]dnl
b4_locations_if([, yylocationp])[]b4_user_args[);
  YYFPRINTF (yyoutput, ")");
}]dnl
])

## -------------- ##
## Declarations.  ##
## -------------- ##

# b4_declare_yylstype
# -------------------
# Declarations that might either go into the header (if --defines) or
# in the parser body.  Declare YYSTYPE/YYLTYPE, and yylval/yylloc.
m4_define([b4_declare_yylstype],
[[#if ! defined ]b4_api_PREFIX[STYPE && ! defined ]b4_api_PREFIX[STYPE_IS_DECLARED
]m4_ifdef([b4_stype],
[[typedef union ]b4_union_name[
{
]b4_user_stype[
} ]b4_api_PREFIX[STYPE;
# define ]b4_api_PREFIX[STYPE_IS_TRIVIAL 1]],
[m4_if(b4_tag_seen_flag, 0,
[[typedef int ]b4_api_PREFIX[STYPE;
# define ]b4_api_PREFIX[STYPE_IS_TRIVIAL 1]])])[
# define ]b4_api_prefix[stype ]b4_api_PREFIX[STYPE /* obsolescent; will be withdrawn */
# define ]b4_api_PREFIX[STYPE_IS_DECLARED 1
#endif]b4_locations_if([[

#if ! defined ]b4_api_PREFIX[LTYPE && ! defined ]b4_api_PREFIX[LTYPE_IS_DECLARED
typedef struct ]b4_api_PREFIX[LTYPE
{
  int first_line;
  int first_column;
  int last_line;
  int last_column;
} ]b4_api_PREFIX[LTYPE;
# define ]b4_api_prefix[ltype ]b4_api_PREFIX[LTYPE /* obsolescent; will be withdrawn */
# define ]b4_api_PREFIX[LTYPE_IS_DECLARED 1
# define ]b4_api_PREFIX[LTYPE_IS_TRIVIAL 1
#endif]])

b4_pure_if([], [[extern ]b4_api_PREFIX[STYPE ]b4_prefix[lval;
]b4_locations_if([[extern ]b4_api_PREFIX[LTYPE ]b4_prefix[lloc;]])])[]dnl
])

# b4_declare_yydebug
# ------------------
m4_define([b4_declare_yydebug],
[[/* Enabling traces.  */
#ifndef YYDEBUG
# define YYDEBUG ]b4_parse_trace_if([1], [0])[
#endif
#if YYDEBUG
extern int ]b4_prefix[debug;
#endif][]dnl
])<|MERGE_RESOLUTION|>--- conflicted
+++ resolved
@@ -288,12 +288,8 @@
    enum ]b4_api_prefix[tokentype {
 ]m4_map_sep([     b4_token_enum], [,
 ],
-<<<<<<< HEAD
            [$@])
-=======
-	   [$@])[
->>>>>>> 242cc08e
-   };
+   };[
 #endif
 ]])])
 
