--- conflicted
+++ resolved
@@ -100,12 +100,6 @@
 
 /* Pull parsers.  */
 #define YYPULL ]b4_pull_flag])[
-<<<<<<< HEAD
-
-/* Using locations.  */
-#define YYLSP_NEEDED ]b4_locations_if([1], [0])[
-=======
->>>>>>> 087dcd78
 ]])
 
 
