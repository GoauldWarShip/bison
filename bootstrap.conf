# Bootstrap configuration.

# Copyright (C) 2006-2012 Free Software Foundation, Inc.

# This program is free software: you can redistribute it and/or modify
# it under the terms of the GNU General Public License as published by
# the Free Software Foundation, either version 3 of the License, or
# (at your option) any later version.
#
# This program is distributed in the hope that it will be useful,
# but WITHOUT ANY WARRANTY; without even the implied warranty of
# MERCHANTABILITY or FITNESS FOR A PARTICULAR PURPOSE.  See the
# GNU General Public License for more details.
#
# You should have received a copy of the GNU General Public License
# along with this program.  If not, see <http://www.gnu.org/licenses/>.

# gnulib modules used by this package.
gnulib_modules='
  argmatch assert calloc-posix close closeout config-h c-strcase
  configmake
  dirname
  error extensions fdl fopen-safer getopt-gnu
  gettext git-version-gen gitlog-to-changelog
  gpl-3.0 hash inttypes isnan javacomp-script
<<<<<<< HEAD
  javaexec-script ldexpl malloc-gnu
  mbswidth obstack perror progname
=======
  javaexec-script ldexpl malloc-gnu mbschr mbsrchr
  mbswidth
  obstack
  obstack-printf
  perror progname
>>>>>>> aaf63e45
  quote quotearg
  readme-release
  realloc-posix
  spawn-pipe stdbool stpcpy strdup-posix strerror strtoul strverscmp
  unistd unistd-safer unlocked-io update-copyright unsetenv verify
  warnings
  xalloc
  xalloc-die
  xconcat-filename
  xmemdup0
  xstrndup

  fprintf-posix printf-posix snprintf-posix sprintf-posix
  vsnprintf-posix vsprintf-posix
'

# Additional xgettext options to use.  Use "\\\newline" to break lines.
XGETTEXT_OPTIONS=$XGETTEXT_OPTIONS'\\\
 --from-code=UTF-8\\\
 --flag=asprintf:2:c-format\\\
 --flag=complain:2:c-format\\\
 --flag=complain_at:3:c-format\\\
 --flag=complain_at_indent:4:c-format\\\
 --flag=unexpected_end:2:c-format\\\
'
XGETTEXT_OPTIONS_RUNTIME=$XGETTEXT_OPTIONS'\\\
 --keyword=YY_ \\\
'

# Gettext supplies these files, but we don't need them since
# we don't have an intl subdirectory.
excluded_files='
    m4/glibc2.m4
    m4/intdiv0.m4
    m4/intl.m4
    m4/intldir.m4
    m4/intmax.m4
    m4/lcmessage.m4
    m4/lock.m4
    m4/longdouble.m4
    m4/signed.m4
    m4/uintmax_t.m4
    m4/ulonglong.m4
    m4/visibility.m4
'

gnulib_tool_option_extras='--symlink --makefile-name=gnulib.mk'

bootstrap_post_import_hook()
{
  # Massage lib/gnulib.mk before using it later in the bootstrapping process.
  etc/prefix-gnulib-mk --lib-name=$gnulib_name lib/$gnulib_mk

  # Ensure that ChangeLog exists, for automake.
  test -f ChangeLog || touch ChangeLog
}

bootstrap_epilogue()
{
  # Make sure we don't need src/bison, which usually doesn't exist at
  # the time of a bootstrap.
  touch src/parse-gram.[ch]

  perl -pi -e "s/\@PACKAGE\@/$package/g" README-release
}

# Keep our bootstrap script in sync with gnulib's.  If we ever need to
# maintain our own bootstrap script again, set this to false, remove
# the bootstrap entry from the file .x-update-copyright, and add any
# needed copyright years to the copyright statement in the bootstrap
# script.
bootstrap_sync=true<|MERGE_RESOLUTION|>--- conflicted
+++ resolved
@@ -23,16 +23,11 @@
   error extensions fdl fopen-safer getopt-gnu
   gettext git-version-gen gitlog-to-changelog
   gpl-3.0 hash inttypes isnan javacomp-script
-<<<<<<< HEAD
   javaexec-script ldexpl malloc-gnu
-  mbswidth obstack perror progname
-=======
-  javaexec-script ldexpl malloc-gnu mbschr mbsrchr
   mbswidth
   obstack
   obstack-printf
   perror progname
->>>>>>> aaf63e45
   quote quotearg
   readme-release
   realloc-posix
