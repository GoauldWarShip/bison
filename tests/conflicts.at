--- conflicted
+++ resolved
@@ -945,14 +945,8 @@
 ]])
 
 AT_BISON_CHECK([-o input.c input.y], 1, [],
-<<<<<<< HEAD
-[[input.y: shift/reduce conflicts: 1 found, 0 expected
-]])
-=======
-[input.y: conflicts: 1 shift/reduce
-input.y: error: expected 0 shift/reduce conflicts
-])
->>>>>>> bd526380
+[[input.y: error: shift/reduce conflicts: 1 found, 0 expected
+]])
 AT_CLEANUP
 
 
@@ -987,14 +981,8 @@
 ]])
 
 AT_BISON_CHECK([-o input.c input.y], 1, [],
-<<<<<<< HEAD
-[[input.y: shift/reduce conflicts: 1 found, 2 expected
-]])
-=======
-[input.y: conflicts: 1 shift/reduce
-input.y: error: expected 2 shift/reduce conflicts
-])
->>>>>>> bd526380
+[[input.y: error: shift/reduce conflicts: 1 found, 2 expected
+]])
 AT_CLEANUP
 
 
@@ -1012,14 +1000,8 @@
 ]])
 
 AT_BISON_CHECK([-o input.c input.y], 1, [],
-<<<<<<< HEAD
-[[input.y: reduce/reduce conflicts: 1 found, 0 expected
-]])
-=======
-[input.y: conflicts: 1 reduce/reduce
-input.y: error: expected 0 reduce/reduce conflicts
-])
->>>>>>> bd526380
+[[input.y: error: reduce/reduce conflicts: 1 found, 0 expected
+]])
 AT_CLEANUP
 
 
@@ -1598,30 +1580,18 @@
         ]AT_BISON_CHECK([[-Wnone $file]])[
         ]AT_BISON_CHECK([[-Werror $file]])[
       else
-<<<<<<< HEAD
         {
           if test -z "$sr_exp_i" && test "$sr_count" -ne 0; then
             echo "warning: $sr_count shift/reduce conflicts"
           elif test "$sr_exp_i" -ne "$sr_count"; then
-            echo "shift/reduce conflicts: $sr_count found, $sr_exp_i expected"
+            echo "error: shift/reduce conflicts: $sr_count found, $sr_exp_i expected"
           fi
           if test -z "$rr_exp_i" && test "$rr_count" -ne 0; then
             echo "warning: $rr_count reduce/reduce conflicts"
           elif test "$rr_exp_i" -ne "$rr_count"; then
-            echo "reduce/reduce conflicts: $rr_count found, $rr_exp_i expected"
+            echo "error: reduce/reduce conflicts: $rr_count found, $rr_exp_i expected"
           fi
         } | sed -e "s/^/$file: /" > experr
-=======
-        echo "$file: conflicts: $conflicts" > experr
-        if test $sr_count -ne $sr_exp; then
-          if test $sr_exp -ne 1; then s=s; else s= ; fi
-          echo "$file: error: expected $sr_exp shift/reduce conflict$s" >> experr
-        fi
-        if test $rr_count -ne $rr_exp; then
-          if test $rr_exp -ne 1; then s=s; else s= ; fi
-          echo "$file: error: expected $rr_exp reduce/reduce conflict$s" >> experr
-        fi
->>>>>>> bd526380
         ]AT_BISON_CHECK([[-Wnone $file]], [[1]], [[]], [[experr]])[
         ]AT_BISON_CHECK([[-Werror $file]], [[1]], [[]], [[experr]])[
       fi
