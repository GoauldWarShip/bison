--- conflicted
+++ resolved
@@ -408,12 +408,8 @@
   public void yyerror (String s)
   {
     System.err.println (s);
-<<<<<<< HEAD
-}]])])dnl
-=======
   }]])],
 [m4_fatal([$0: invalid language: ]AT_LANG)])dnl
->>>>>>> c12c4c50
 ])
 
 
