# Process this -*- Autotest -*- file with autom4te.

# Macros for the GNU Bison Test suite.

# Copyright (C) 2003-2012 Free Software Foundation, Inc.

# This program is free software: you can redistribute it and/or modify
# it under the terms of the GNU General Public License as published by
# the Free Software Foundation, either version 3 of the License, or
# (at your option) any later version.
#
# This program is distributed in the hope that it will be useful,
# but WITHOUT ANY WARRANTY; without even the implied warranty of
# MERCHANTABILITY or FITNESS FOR A PARTICULAR PURPOSE.  See the
# GNU General Public License for more details.
#
# You should have received a copy of the GNU General Public License
# along with this program.  If not, see <http://www.gnu.org/licenses/>.

m4_version_prereq([2.58])


# m4_null_if(VAL, IF-TRUE, IF-FALSE)
# ----------------------------------
# If VAL evaluates to empty or 0, run IF-TRUE, otherwise IF-FALSE.
m4_define([m4_null_if],
[m4_case(m4_quote($1),
         [0], [$2],
         [],  [$2],
         [$3])])

## ------------- ##
## Basic tests.  ##
## ------------- ##

# AT_MATCHES_CHECK(FILE, PERL-REGEXP, COUNT)
# ------------------------------------------
# Expect COUNT matches of the PERL-REGEXP in FILE.  The file is
# taken in "slurp" mode, i.e., one can match end-of-lines.
m4_define([AT_MATCHES_CHECK],
[AT_CHECK([$PERL -0777 -ne '
my $count = 0;
s{$2}{ ++$count; "" }gem;
printf "$count\n";' $1], [0], [$3
])])


# AT_SAVE_SPECIAL_FILES / AT_RESTORE_SPECIAL_FILES
# ------------------------------------------------
# Don't interfere with caller's files.
m4_divert_text([PREPARE_TESTS],
[at_save_special_files ()
{
  for at_save_file in stderr experr expout
  do
    test ! -f at-bison-check-$at_save_file.bak ||
      as_fn_error 1 "fatal error: back-up on top of a back-up"
    test ! -f $at_save_file || mv $at_save_file at-bison-check-$at_save_file.bak
  done
}

at_restore_special_files ()
{
  for at_save_file in stderr experr expout
  do
    test ! -f at-bison-check-$at_save_file.bak ||
      mv at-bison-check-$at_save_file.bak $at_save_file
  done
}
])

m4_define([AT_SAVE_SPECIAL_FILES],    [at_save_special_files])
m4_define([AT_RESTORE_SPECIAL_FILES], [at_restore_special_files])



## ------------------------------- ##
## Macros decoding Bison options.  ##
## ------------------------------- ##

# AT_LOC_PUSHDEF(FIRST-LINE, FIRST-COLUMN, LAST-LINE, LAST-COLUMN)
# ----------------------------------------------------------------
# Pushdef AT_LOC_(FIRST|LAST)_(LINE|COLUMN).
m4_define([AT_LOC_PUSHDEF],
[m4_pushdef([AT_LOC_FIRST_LINE],  [AT_LOC.$1])
m4_pushdef([AT_LOC_FIRST_COLUMN], [AT_LOC.$2])
m4_pushdef([AT_LOC_LAST_LINE],    [AT_LOC.$3])
m4_pushdef([AT_LOC_LAST_COLUMN],  [AT_LOC.$4])])

# AT_LOC_POPDEF
# -------------
# Popdef AT_LOC_(FIRST|LAST)_(LINE|COL).
m4_define([AT_LOC_POPDEF],
[m4_popdef([AT_LOC_FIRST_LINE])
m4_popdef([AT_LOC_FIRST_COLUMN])
m4_popdef([AT_LOC_LAST_LINE])
m4_popdef([AT_LOC_LAST_COLUMN])])



# AT_BISON_OPTION_PUSHDEFS([BISON-OPTIONS])
# -----------------------------------------
m4_define([AT_BISON_OPTION_PUSHDEFS],
[m4_divert_text([KILL],
                [_AT_BISON_OPTION_PUSHDEFS($[1], $[2], [$1])])])


# _AT_BISON_OPTION_PUSHDEFS($1, $2, [BISON-OPTIONS])
# --------------------------------------------------
# This macro works around the impossibility to define macros
# inside macros, because issuing `[$1]' is not possible in M4 :(.
# This sucks hard, GNU M4 should really provide M5-like $$1.
m4_define([_AT_BISON_OPTION_PUSHDEFS],
[m4_if([$1$2], $[1]$[2], [],
       [m4_fatal([$0: Invalid arguments: $@])])dnl
m4_pushdef([AT_DEFINES_IF],
[m4_bmatch([$3], [%defines], [$1], [$2])])
m4_pushdef([AT_SKEL_CC_IF],
[m4_bmatch([$3], [%language "[Cc]\+\+"\|%skeleton "[a-z0-9]+\.cc"], [$1], [$2])])
m4_pushdef([AT_SKEL_JAVA_IF],
[m4_bmatch([$3], [%language "[Jj][Aa][Vv][Aa]"\|%skeleton "[a-z0-9]+\.java"], [$1], [$2])])
# The target language: "c", "c++", or "java".
m4_pushdef([AT_LANG],
[AT_SKEL_JAVA_IF([java],
                 [AT_SKEL_CC_IF([c++],
                                [c])])])
m4_pushdef([AT_GLR_IF],
[m4_bmatch([$3], [%glr-parser\|%skeleton "glr\..*"], [$1], [$2])])
m4_pushdef([AT_LALR1_CC_IF],
[AT_SKEL_CC_IF([AT_GLR_IF([$2], [$1])], [$2])])
m4_pushdef([AT_GLR_CC_IF],
[AT_SKEL_CC_IF([AT_GLR_IF([$1], [$2])], [$2])])
# Using yacc.c?
m4_pushdef([AT_YACC_IF],
[m4_bmatch([$3], [%language\|%glr-parser\|%skeleton], [$2], [$1])])
m4_pushdef([AT_LEXPARAM_IF],
[m4_bmatch([$3], [%lex-param], [$1], [$2])])
m4_pushdef([AT_LOCATION_IF],
[m4_bmatch([$3], [%locations], [$1], [$2])])
m4_pushdef([AT_LOCATION_TYPE_IF],
[m4_bmatch([$3], [%define \(api\.location\.type\|location_type\)], [$1], [$2])])
m4_pushdef([AT_PARAM_IF],
[m4_bmatch([$3], [%parse-param], [$1], [$2])])
# Comma-terminated list of formals parse-parameters.
# E.g., %parse-param { int x } %parse-param {int y} -> "int x, int y, ".
# FIXME: Support grouped parse-param.
m4_pushdef([AT_PARSE_PARAMS])
m4_bpatsubst([$3], [%parse-param { *\([^{}]*[^{} ]\) *}],
             [m4_append([AT_PARSE_PARAMS], [\1, ])])

m4_pushdef([AT_PURE_IF],
[m4_bmatch([$3], [%define  *api\.pure\|%pure-parser],
           [m4_bmatch([$3], [%define  *api\.pure *"?false"?], [$2], [$1])],
           [$2])])
m4_pushdef([AT_PURE_AND_LOC_IF],
[m4_bmatch([$3], [%locations], [AT_PURE_IF($@)], [$2])])
m4_pushdef([AT_GLR_OR_PARAM_IF],
[m4_bmatch([$3], [%glr-parser\|%parse-param], [$1], [$2])])
m4_pushdef([AT_NAME_PREFIX],
[m4_bmatch([$3], [\(%define api\.prefix\|%name-prefix\) ".*"],
           [m4_bregexp([$3], [\(%define api\.prefix\|%name-prefix\) "\([^""]*\)"], [\2])],
           [yy])])
m4_pushdef([AT_TOKEN_CTOR_IF],
[m4_bmatch([$3], [%define api.token.constructor], [$1], [$2])])
m4_pushdef([AT_TOKEN_PREFIX],
[m4_bmatch([$3], [%define api.token.prefix ".*"],
           [m4_bregexp([$3], [%define api.token.prefix "\(.*\)"], [\1])])])
m4_pushdef([AT_API_prefix],
[m4_bmatch([$3], [%define api\.prefix ".*"],
           [m4_bregexp([$3], [%define api\.prefix "\([^""]*\)"], [\1])],
           [yy])])
m4_pushdef([AT_API_PREFIX],
[m4_toupper(AT_API_prefix)])
# yyerror receives the location if %location & %pure & (%glr or %parse-param).
m4_pushdef([AT_YYERROR_ARG_LOC_IF],
[AT_GLR_OR_PARAM_IF([AT_PURE_AND_LOC_IF([$1], [$2])],
                    [$2])])
# yyerror always sees the locations (when activated), except if
# (yacc & pure & !param).  FIXME: This is wrong.  See the manual.
m4_pushdef([AT_YYERROR_SEES_LOC_IF],
[AT_LOCATION_IF([AT_YACC_IF([AT_PURE_IF([AT_PARAM_IF([$1], [$2])],
                                        [$1])],
                            [$1])],
                [$2])])

# The interface is pure: either because %define api.pure, or because we
# are using the C++ parsers.
m4_pushdef([AT_PURE_LEX_IF],
[AT_PURE_IF([$1],
            [AT_SKEL_CC_IF([$1], [$2])])])

m4_pushdef([AT_YYSTYPE],
[AT_SKEL_CC_IF([AT_NAME_PREFIX[::parser::semantic_type]],
               [AT_API_PREFIX[STYPE]])])
m4_pushdef([AT_YYLTYPE],
[AT_SKEL_CC_IF([AT_NAME_PREFIX[::parser::location_type]],
               [AT_API_PREFIX[LTYPE]])])


AT_PURE_LEX_IF(
[m4_pushdef([AT_LOC], [(*llocp)])
 m4_pushdef([AT_VAL], [(*lvalp)])
 m4_pushdef([AT_YYLEX_FORMALS],
            [AT_YYSTYPE *lvalp[]AT_LOCATION_IF([, AT_YYLTYPE *llocp])])
 m4_pushdef([AT_YYLEX_ARGS],
            [lvalp[]AT_LOCATION_IF([, llocp])])
 m4_pushdef([AT_USE_LEX_ARGS],
            [(void) lvalp;AT_LOCATION_IF([(void) llocp])])
 m4_pushdef([AT_YYLEX_PRE_FORMALS],
            [AT_YYLEX_FORMALS, ])
 m4_pushdef([AT_YYLEX_PRE_ARGS],
            [AT_YYLEX_ARGS, ])
],
[m4_pushdef([AT_LOC], [[(]AT_NAME_PREFIX[lloc)]])
 m4_pushdef([AT_VAL], [[(]AT_NAME_PREFIX[lval)]])
 m4_pushdef([AT_YYLEX_FORMALS],     [void])
 m4_pushdef([AT_YYLEX_ARGS],        [])
 m4_pushdef([AT_USE_LEX_ARGS],    [])
 m4_pushdef([AT_YYLEX_PRE_FORMALS], [])
 m4_pushdef([AT_YYLEX_PRE_ARGS],    [])
])

# Handle the different types of location components.

AT_SKEL_CC_IF(
  [AT_LOCATION_TYPE_IF(
    [AT_LOC_PUSHDEF([first.l], [first.c], [last.l], [last.c])],
    [AT_LOC_PUSHDEF([begin.line], [begin.column], [end.line], [end.column])])],
  [AT_LOC_PUSHDEF([first_line], [first_column], [last_line], [last_column])])


AT_GLR_IF([AT_KEYWORDS([glr])])
])# _AT_BISON_OPTION_PUSHDEFS


# AT_BISON_OPTION_POPDEFS
# -----------------------
m4_define([AT_BISON_OPTION_POPDEFS],
[m4_divert_text([KILL],
[m4_popdef([AT_YYLEX_PRE_ARGS])
m4_popdef([AT_YYLEX_PRE_FORMALS])
m4_popdef([AT_USE_LEX_ARGS])
m4_popdef([AT_YYLEX_ARGS])
m4_popdef([AT_YYLEX_FORMALS])
m4_popdef([AT_YYLTYPE])
m4_popdef([AT_YYSTYPE])
m4_popdef([AT_VAL])
m4_popdef([AT_LOC])
m4_popdef([AT_PURE_LEX_IF])
m4_popdef([AT_YYERROR_SEES_LOC_IF])
m4_popdef([AT_YYERROR_ARG_LOC_IF])
m4_popdef([AT_API_PREFIX])
m4_popdef([AT_API_prefix])
m4_popdef([AT_TOKEN_PREFIX])
m4_popdef([AT_TOKEN_CTOR_IF])
m4_popdef([AT_NAME_PREFIX])
m4_popdef([AT_GLR_OR_PARAM_IF])
m4_popdef([AT_PURE_AND_LOC_IF])
m4_popdef([AT_LOCATION_TYPE_IF])
m4_popdef([AT_LOCATION_IF])
m4_popdef([AT_PARSE_PARAMS])
m4_popdef([AT_PARAM_IF])
m4_popdef([AT_LEXPARAM_IF])
m4_popdef([AT_YACC_IF])
m4_popdef([AT_GLR_IF])
m4_popdef([AT_SKEL_CC_IF])
m4_popdef([AT_LANG])
m4_popdef([AT_SKEL_JAVA_IF])
m4_popdef([AT_GLR_CC_IF])
m4_popdef([AT_LALR1_CC_IF])
m4_popdef([AT_DEFINES_IF])
AT_LOC_POPDEF])dnl
])# AT_BISON_OPTION_POPDEFS



## -------------------------- ##
## Generating Grammar Files.  ##
## -------------------------- ##

# AT_DATA_SOURCE_PROLOGUE
# ------------------------
# The prologue that should be included in any source code that is
# meant to be compiled.
m4_define([AT_DATA_SOURCE_PROLOGUE],
[[#include <config.h>
/* We don't need perfect functions for these tests. */
#undef malloc
#undef memcmp
#undef realloc
]])

# AT_DATA_GRAMMAR_PROLOGUE
# ------------------------
# The prologue that should be included in any grammar which parser is
# meant to be compiled.
m4_define([AT_DATA_GRAMMAR_PROLOGUE],
[[%code top {
]AT_DATA_SOURCE_PROLOGUE[]dnl
[}
]])

# AT_DATA_SOURCE(NAME, CONTENT)
# -----------------------------
# Generate the file NAME, which CONTENT is preceded by
# AT_DATA_SOURCE_PROLOGUE.
m4_define([AT_DATA_SOURCE],
[AT_DATA([$1],
[AT_DATA_SOURCE_PROLOGUE
$2])
])

# AT_DATA_GRAMMAR(NAME, CONTENT)
# ------------------------------
# Generate the file NAME, which CONTENT is preceded by
# AT_DATA_GRAMMAR_PROLOGUE.
m4_define([AT_DATA_GRAMMAR],
[AT_DATA([$1],
[AT_DATA_GRAMMAR_PROLOGUE
$2])
])

# AT_YYLEX_PROTOTYPE
# AT_YYLEX_DECLARE_EXTERN
# AT_YYLEX_DECLARE
# AT_YYLEX_DEFINE([INPUT], [ACTION])
# ----------------------------------
# INPUT can be empty, or in double quotes, or a list (in braces).
# ACTION may compute yylval for instance, using "res" as token type,
# and "toknum" as the number of calls to yylex (starting at 0).
m4_define([AT_YYLEX_PROTOTYPE],
[int AT_NAME_PREFIX[]lex (]AT_YYLEX_FORMALS[)[]dnl
])

m4_define([AT_YYLEX_DECLARE_EXTERN],
[AT_YYLEX_PROTOTYPE;dnl
])

m4_define([AT_YYLEX_DECLARE],
[static AT_YYLEX_DECLARE_EXTERN[]dnl
])

m4_define([AT_YYLEX_DEFINE],
[[#include <assert.h>
static
]AT_YYLEX_PROTOTYPE[
{
  ]m4_bmatch([$1], [^\(".*"\)?$],
             [[static char const input[] = ]m4_default([$1], [""])],
             [[static int const input[] = ]$1])[;
  static size_t toknum = 0;
  int res;
  ]AT_USE_LEX_ARGS[;
  assert (toknum < sizeof input / sizeof input[0]);
  res = input[toknum++];
  ]$2[;]AT_LOCATION_IF([[
  ]AT_LOC_FIRST_LINE[ = ]AT_LOC_LAST_LINE[ = 1;
  ]AT_LOC_FIRST_COLUMN[ = ]AT_LOC_LAST_COLUMN[ = toknum;]])[
  return res;
}]dnl
])

# AT_YYERROR_PROTOTYPE
# AT_YYERROR_DECLARE_EXTERN
# AT_YYERROR_DECLARE
# AT_YYERROR_DEFINE
# -------------------------
# Must be called inside a AT_BISON_OPTION_PUSHDEFS/POPDEFS pair.
m4_define([AT_YYERROR_FORMALS],
[m4_case(AT_LANG,
[c], [AT_YYERROR_ARG_LOC_IF([AT_YYLTYPE *llocp, ])AT_PARSE_PARAMS [const char *msg]])[]dnl
])

m4_define([AT_YYERROR_PROTOTYPE],
[m4_case(AT_LANG,
[c], [[void ]AT_NAME_PREFIX[error (]AT_YYERROR_FORMALS[)]])[]dnl
])

m4_define([AT_YYERROR_DECLARE_EXTERN],
[m4_case(AT_LANG,
[c], [AT_YYERROR_PROTOTYPE;])[]dnl
])

m4_define([AT_YYERROR_DECLARE],
[m4_case(AT_LANG,
[c], [static AT_YYERROR_DECLARE_EXTERN])[]dnl
])

m4_define([AT_YYERROR_DEFINE],
[m4_case(AT_LANG,
[c], [[#include <stdio.h>
/* A C error reporting function.  */
static
]AT_YYERROR_PROTOTYPE[
{]m4_bpatsubst(m4_defn([AT_PARSE_PARAMS]),
              [[^,]+[^A-Za-z_0-9]\([A-Za-z_][A-Za-z_0-9]*\), *], [
  YYUSE(\1);])dnl
AT_YYERROR_SEES_LOC_IF([[
  YY_LOCATION_PRINT (stderr, ]AT_LOC[);
  fprintf (stderr, ": ");]])[
  fprintf (stderr, "%s\n", msg);
}]],
[c++], [[/* A C++ error reporting function.  */
void
]AT_NAME_PREFIX[::parser::error (]AT_LOCATION_IF([[const location_type& l, ]])[const std::string& m)
{  std::cerr << ]AT_LOCATION_IF([l << ": " << ])[m << std::endl;
}]],
[java], [AT_LOCATION_IF([[public void yyerror (Calc.Location l, String s)
{
    if (l == null)
      System.err.println (s);
    else
      System.err.println (l + ": " + s);
  }
]], [[
  public void yyerror (String s)
  {
    System.err.println (s);
  }]])],
[m4_fatal([$0: invalid language: ]AT_LANG)])dnl
])


## --------------- ##
## Running Bison.  ##
## --------------- ##

# AT_BISON_CHECK(BISON_ARGS, [OTHER_AT_CHECK_ARGS])
# -------------------------------------------------
# High-level routine that may call bison several times, under different
# conditions.
#
# Check Bison by invoking `bison BISON_ARGS'.  BISON_ARGS should not contain
# shell constructs (such as redirection or pipes) that would prevent
# appending additional command-line arguments for bison. OTHER_AT_CHECK_ARGS
# are the usual remaining arguments to AT_CHECK: STATUS, STDOUT, etc.
#
# This macro or AT_BISON_CHECK_NO_XML should always be used whenever invoking
# Bison in the test suite.  For now it ensures that:
#
#   1. Valgrind doesn't report reachable memory when Bison is expected to have
#      a non-zero exit status since Bison doesn't always try to free all memory
#      in that case.
#
#   2. In the case of maintainer-xml-check, XML/XSLT output is compared with
#      --graph and --report=all output for every working grammar.
#
#   3. If stderr contains a warning, -Werror and --warnings=error
#      convert the warning to an error.
#
#   4. If stderr contains a warning, -Wnone and --warnings=none suppress it.
m4_define([AT_BISON_CHECK],
[m4_null_if([$2], [AT_BISON_CHECK_XML($@)])
AT_BISON_CHECK_NO_XML($@)])

# AT_BISON_CHECK_(BISON_ARGS, [OTHER_AT_CHECK_ARGS])
# --------------------------------------------------
# Low-level macro to run bison once.
m4_define([AT_BISON_CHECK_],
[AT_CHECK(AT_QUELL_VALGRIND[[ bison ]]$@)])


# AT_BISON_CHECK_WARNINGS(BISON_ARGS, [OTHER_AT_CHECK_ARGS])
# ----------------------------------------------------------
# Check that warnings (if some are expected) are correctly
# turned into errors with -Werror, etc.
m4_define([AT_BISON_CHECK_WARNINGS],
[m4_if(m4_bregexp([$4], [: warning: ]), [-1], [],
      [m4_null_if([$2], [AT_BISON_CHECK_WARNINGS_($@)])])])

m4_define([AT_BISON_CHECK_WARNINGS_],
[[# Defining POSIXLY_CORRECT causes bison to complain if options are
# added after the grammar file name, so skip these checks in that
# case.
<<<<<<< HEAD
#
# Don't just check if $POSIXLY_CORRECT is set, as Bash, when launched
# as /bin/sh, sets the shell variable POSIXLY_CORRECT to y, but not
# the environment variable.
if env | grep '^POSIXLY_CORRECT=' >/dev/null; then :; else
          ]AT_SAVE_SPECIAL_FILES[
=======
if test "$POSIXLY_CORRECT_IS_EXPORTED" = false; then
  ]AT_SAVE_SPECIAL_FILES[
>>>>>>> 429436aa

  # To avoid expanding it repeatedly, store specified stdout.
  ]AT_DATA([expout], [$3])[

  # Run with -Werror.
  ]AT_BISON_CHECK_([$1[ -Werror]], [[1]], [expout], [stderr])[

  # Build expected stderr up to and including the "warnings being
  # treated as errors" message.
  ]AT_DATA([[experr]], [$4])[
  $PERL -pi -e 's{(.*): warning: (.*)\[-W(.*)\]$}
                 {$][1: error: $][2\@<:@-Werror=$][3@:>@}' experr
  ]AT_CHECK([[sed 's,.*/$,,' stderr 1>&2]], [[0]], [[]], [experr])[

  # Now check --warnings=error.
  cp stderr experr
  ]AT_BISON_CHECK_([$1[ --warnings=error]], [[1]], [expout], [experr])[

  # Now check -Wnone and --warnings=none by making sure that
  # -Werror doesn't change the exit status when -Wnone or
  # --warnings=none is specified.
  ]AT_BISON_CHECK_([$1[ -Wnone -Werror]], [[0]], [expout])[
  ]AT_BISON_CHECK_([$1[ --warnings=none -Werror]], [[0]], [expout])[

  ]AT_RESTORE_SPECIAL_FILES[
fi]dnl
])

# AT_BISON_CHECK_NO_XML(BISON_ARGS, [OTHER_AT_CHECK_ARGS])
# --------------------------------------------------------
# Same as AT_BISON_CHECK except don't perform XML/XSLT checks.  This is useful
# when a tortured grammar's XML is known to be too large for xsltproc to
# handle.
m4_define([AT_BISON_CHECK_NO_XML],
[AT_CHECK(m4_null_if([$2], [], [AT_QUELL_VALGRIND ])[[bison ]]$@)
AT_BISON_CHECK_WARNINGS($@)])

# AT_BISON_CHECK_XML(BISON_ARGS, [OTHER_AT_CHECK_ARGS])
# -----------------------------------------------------
# Run AT_BISON_CHECK's XML/XSLT checks if $BISON_TEST_XML=1 and $XSLTPROC is
# defined.  It doesn't make sense to invoke this macro if Bison is expected to
# have a non-zero exit status.
m4_define([AT_BISON_CHECK_XML],
[[if test x"$BISON_TEST_XML" = x1 && test x"$XSLTPROC" != x""; then]
  AT_SAVE_SPECIAL_FILES
  [mkdir xml-tests]
  m4_pushdef([AT_BISON_ARGS],
             [m4_bpatsubsts([[$1]],
                            [--report(-file)?=[^][ ]*], [],
                            [--graph=[^][ ]*], [],
                            [--xml=[^][ ]*], [])])dnl
  # Don't combine these Bison invocations since we want to be sure that
  # --report=all isn't required to get the full XML file.
  AT_BISON_CHECK_([[--report=all --report-file=xml-tests/test.output \
             --graph=xml-tests/test.dot ]]AT_BISON_ARGS,
           [[0]], [ignore], [ignore])
  AT_BISON_CHECK_([[--xml=xml-tests/test.xml ]]AT_BISON_ARGS,
           [[0]], [ignore], [ignore])
  m4_popdef([AT_BISON_ARGS])dnl
  [cp xml-tests/test.output expout]
  AT_CHECK([[$XSLTPROC \
             `]]AT_QUELL_VALGRIND[[ bison --print-datadir`/xslt/xml2text.xsl \
             xml-tests/test.xml]], [[0]], [expout])
  [cp xml-tests/test.dot expout]
  AT_CHECK([[$XSLTPROC \
             `]]AT_QUELL_VALGRIND[[ bison --print-datadir`/xslt/xml2dot.xsl \
             xml-tests/test.xml]], [[0]], [expout])
  [rm -rf xml-tests expout]
  AT_RESTORE_SPECIAL_FILES
[fi]])

# AT_QUELL_VALGRIND
# -----------------
# Put this before a Bison invocation to keep Valgrind from complaining about
# reachable memory.
#
# Do not quote invocations of this macro within the first argument of AT_CHECK.
# The triple quoting below will cause test cases to fail if you do.  If you do
# so anyway but also decrease the quoting below to avoid that problem, AT_CHECK
# will then fail to shell-escape its contents when attempting to print them.
# The testsuite verbose output, at least, will be incorrect, but nothing may
# fail to make sure you notice.
m4_define([AT_QUELL_VALGRIND],
[[[VALGRIND_OPTS="$VALGRIND_OPTS --leak-check=summary --show-reachable=no"; export VALGRIND_OPTS;]]])



## ------------------------ ##
## Compiling C, C++ Files.  ##
## ------------------------ ##


# AT_COMPILE(OUTPUT, [SOURCES = OUTPUT.c])
# ----------------------------------------
# Compile SOURCES into OUTPUT.
#
# If OUTPUT does not contain '.', assume that we are linking too,
# otherwise pass "-c"; this is a hack.  The default SOURCES is OUTPUT
# with trailing .o removed, and ".c" appended.
m4_define([AT_COMPILE],
[AT_CHECK([case $POSIXLY_CORRECT_IS_EXPORTED:$C_COMPILER_POSIXLY_CORRECT in
  true:false) echo 'cannot compile properly with POSIXLY_CORRECT' && exit 77;;
esac])
AT_CHECK(m4_join([ ],
                  [$CC $CFLAGS $CPPFLAGS],
                  [m4_bmatch([$1], [[.]], [-c], [$LDFLAGS])],
                  [-o $1],
                  [m4_default([$2], [m4_bpatsubst([$1], [\.o$]).c])],
                  [m4_bmatch([$1], [[.]], [], [$LIBS])]),
           0, [ignore], [ignore])])

# AT_COMPILE_CXX(OUTPUT, [SOURCES = OUTPUT.cc])
# ---------------------------------------------
# Compile SOURCES into OUTPUT.  If the C++ compiler does not work,
# ignore the test.
#
# If OUTPUT does not contain '.', assume that we are linking too,
# otherwise pass "-c"; this is a hack.  The default SOURCES is OUTPUT
# with trailing .o removed, and ".cc" appended.
m4_define([AT_COMPILE_CXX],
[AT_KEYWORDS(c++)
AT_CHECK([$BISON_CXX_WORKS], 0, ignore, ignore)
AT_CHECK(m4_join([ ],
                 [$CXX $CXXFLAGS $CPPFLAGS],
                 [m4_bmatch([$1], [[.]], [-c], [$LDFLAGS])],
                 [-o $1],
                 [m4_default([$2], [m4_bpatsubst([$1], [\.o$]).cc])],
                 [m4_bmatch([$1], [[.]], [], [$LIBS])]),
         0, [ignore], [ignore])])

# AT_JAVA_COMPILE(SOURCES)
# ------------------------
# Compile SOURCES into Java class files.  Skip the test if java or javac
# is not installed.
m4_define([AT_JAVA_COMPILE],
[AT_KEYWORDS(java)
AT_SKIP_IF([[test -z "$CONF_JAVAC"]])
AT_SKIP_IF([[test -z "$CONF_JAVA"]])
AT_CHECK([[$SHELL ../../../javacomp.sh ]$1],
         [[0]], [ignore], [ignore])])

# AT_LANG_COMPILE(OUTPUT, [SOURCES = OUTPUT.c]
# --------------------------------------------
# Compile SOURCES into OUTPUT.  Skip if compiler does not work.
#
# If OUTPUT does not contain '.', assume that we are linking too,
# otherwise pass "-c"; this is a hack.  The default SOURCES is OUTPUT
# with trailing .o removed, and ".c"/".cc" appended.
m4_define([AT_LANG_COMPILE],
[m4_case(AT_LANG,
[c],    [AT_COMPILE([$1], [$2])],
[c++],  [AT_COMPILE_CXX([$1], [$2])],
[java], [AT_JAVA_COMPILE([$1.java], [$2])],
        [m4_fatal([unknown language: ]m4_defn([AT_LANG]))])[]dnl
])

# AT_FULL_COMPILE(OUTPUT, [OTHER1], [OTHER2])
# -------------------------------------------
# Compile OUTPUT.y to OUTPUT.c, OUTPUT.cc, or OUTPUT.java, and then
# compile it to OUTPUT or OUTPUT.class.  If OTHER is specified, compile
# OUTPUT-OTHER.c, OUTPUT-OTHER.cc, or OUTPUT-OTHER.java to OUTPUT or
# OUTPUT.java along with it.  Relies on AT_SKEL_CC_IF and
# AT_SKEL_JAVA_IF.
m4_define([AT_FULL_COMPILE],
[m4_case(AT_LANG,
[java],
  [AT_BISON_CHECK([-o $1.java $1.y])
   AT_LANG_COMPILE([$1],
                    m4_join([ ],
                            [$1.java],
                            m4_ifval($2, [[$1-$2.java]]),
                           m4_ifval($3, [[$1-$3.java]])))],
[c++],
  [AT_BISON_CHECK([-o $1.cc $1.y])
   AT_LANG_COMPILE([$1],
                     m4_join([ ],
                             [$1.cc],
                             m4_ifval($2, [[$1-$2.cc]]),
                           m4_ifval($3, [[$1-$3.cc]])))],
[c],
  [AT_BISON_CHECK([-o $1.c $1.y])
   AT_LANG_COMPILE([$1],
                  m4_join([ ],
                          [$1.c],
                          m4_ifval($2, [[$1-$2.c]]),
                           m4_ifval($3, [[$1-$3.c]])))])
])



# AT_SKIP_IF_CANNOT_LINK_C_AND_CXX
# --------------------------------
# Check that we can link together C and C++ objects.
m4_define([AT_SKIP_IF_CANNOT_LINK_C_AND_CXX],
[AT_DATA([c-and-cxx.h],
[[#ifdef __cplusplus
extern "C"
{
#endif
  int fortytwo (void);
#ifdef __cplusplus
}
#endif
]])
AT_DATA([c-only.c],
[[#include "c-and-cxx.h"
int
main (void)
{
  return fortytwo () == 42 ? 0 : 1;
}
]])
AT_DATA([cxx-only.cc],
[[#include "c-and-cxx.h"
int fortytwo ()
{
  return 42;
}
]])
AT_COMPILE([c-only.o], [c-only.c])
AT_COMPILE_CXX([cxx-only.o], [cxx-only.cc])
AT_CHECK([$CXX $CXXFLAGS $CPPFLAGS $LDFLAGS c-only.o cxx-only.o -o c-and-cxx ||
          exit 77], [ignore], [ignore])
AT_CHECK([./c-and-cxx])
])


## ---------------------------- ##
## Running a generated parser.  ##
## ---------------------------- ##


# AT_PARSER_CHECK(COMMAND, EXIT-STATUS, EXPOUT, EXPERR, [PRE])
# ------------------------------------------------------------
# So that we can run `./testsuite PREPARSER='valgrind -q' for instance.
#
# Get rid of spurious messages when compiled with --coverage:
# +profiling:/[...]/lib/fprintf.gcda:Merge mismatch for summaries
m4_define([AT_PARSER_CHECK],
[AT_CHECK([$5 $PREPARSER $1], [$2], [$3], [stderr])
AT_CHECK([sed >&2 -e '/^profiling:.*:Merge mismatch for summaries/d' stderr],
         [0], [], [$4])
])


# AT_JAVA_PARSER_CHECK(COMMAND, EXIT-STATUS, EXPOUT, EXPERR, [PRE])
# -----------------------------------------------------------------
m4_define([AT_JAVA_PARSER_CHECK],
[AT_CHECK([$5[ $SHELL ../../../javaexec.sh ]$1], [$2], [$3], [$4])])


# AT_TEST_TABLES_AND_PARSE(TITLE, COND-VALUE, TEST-SPEC,
#                          DECLS, GRAMMAR, INPUT,
#                          BISON-STDERR, TABLES-OR-LAST-STATE,
#                          [OTHER-CHECKS],
#                          [PARSER-EXIT-VALUE],
#                          [PARSER-STDOUT], [PARSER-STDERR])
# -------------------------------------------------------------
# Using TITLE as the test group title, check the generated parser tables
# and parser for a specified grammar file under a condition labeled by
# COND-VALUE.
#
# TEST-SPEC is a comma-delimited list of attributes of this test.  Each
# recognized attribute is described below where it is relevant.
#
# Insert DECLS and GRAMMAR into the declarations and grammar section of
# the grammar file.  Insert basic yyerror, yylex, and main function
# definitions as well.  Hardcode yylex to return the (possibly empty)
# comma-delimited series of tokens in INPUT followed by token 0.
#
# If TEST-SPEC contains the attribute no-xml, then invoke bison using
# AT_BISON_CHECK_NO_XML.  Otherwise, invoke bison using AT_BISON_CHECK.
# On the bison command-line, specify `--report=all --defines'.  Check
# that Bison exits with value 0, has no stdout, and has stderr
# BISON-STDERR.
#
# If TEST-SPEC contains the attribute `last-state', check that the value
# of TABLES-OR-LAST-STATE is the index of the last state generated for
# the grammar; in other words, check the number of states (minus one).
# Otherwise, check that everything in the `.output' file starting with
# the definition of state 0 is the same as the entire value of
# TABLES-OR-LAST-STATE.
#
# Expand the M4 in OTHER-CHECKS to perform additional checks of the
# `.output' file, which is named `input.output', and/or grammar file,
# which is named `input.y'.
#
# Finally, compile the generated parser and then run it using
# AT_PARSER_CHECK with PARSER-EXIT-VALUE, PARSER-STDOUT, and
# PARSER-STDERR as the 2nd-4th arguments.
#
# As a precondition, you must properly double-quote all arguments that
# are to be interpreted as strings.
#
# AT_COND_CASE (when appearing in single-quoted segments of arguments)
# invokes m4_case with its own arguments but COND-VALUE inserted as the
# first argument.  This is useful, for example, when wrapping multiple
# AT_TEST_TABLES_AND_PARSE invocations, each representing a different
# condition, in another macro.
#
# For example:
#
#   # AT_TEST_SYNTAX_ERROR(DESCRIPTION, DECLS, GRAMMAR, INPUT, LAST-STATE,
#   #                      PARSER-EXIT-VALUE, PARSER-STDOUT, PARSER-STDERR)
#   # ---------------------------------------------------------------------
#   m4_define([AT_TEST_SYNTAX_ERROR],
#   [
#     AT_TEST_TABLES_AND_PARSE([$1[ with %error-verbose]], [[verbose]],
#                              [[last-state]],
#                              [[%error-verbose ]$2], [$3], [$4],
#                              [[]], [$5], [], [$6], [$7], [$8])
#     AT_TEST_TABLES_AND_PARSE([$1[ with no %error-verbose]], [[no verbose]],
#                              [[last-state]],
#                              [$2], [$3], [$4],
#                              [[]], [$5], [], [$6], [$7], [$8])
#   ])
#
#   AT_TEST_SYNTAX_ERROR([[Single Char Grammar]],
#                        [[%token 'b']], [[start: 'a' ;]], [['a', 'b']],
#                        [[3]],
#                        [[1]], [[]],
#                        [AT_COND_CASE([[no verbose]],
#                                      [[syntax error
#   ]],
#                                      [[syntax error, unexpected 'b', expecting $end
#   ]])])
m4_define([AT_TEST_TABLES_AND_PARSE],
[m4_pushdef([AT_COND_CASE], [m4_case([$2], $][@)])

AT_SETUP([$1])
AT_BISON_OPTION_PUSHDEFS([$4])
AT_DATA_GRAMMAR([[input.y]],
[[%code {
  #include <stdio.h>
  ]AT_YYERROR_DECLARE[
  ]AT_YYLEX_DECLARE[
}

]$4[

%%

]$5[

%%
]AT_YYERROR_DEFINE[
static int
yylex (void)
{
  static int const input[] = {
    ]m4_if([$6], [], [], [$6], [[]], [], [$6[, ]])[0
  };
  static int const *inputp = input;
  return *inputp++;
}

int
main (void)
{
  return yyparse ();
}
]])

# In some versions of Autoconf, AT_CHECK invokes AS_ESCAPE before
# expanding macros, so it corrupts some special characters in the
# macros.  To avoid this, expand now and pass it the result with proper
# string quotation.  Assume args 7 through 12 expand to properly quoted
# strings.

m4_if(m4_index(m4_quote($3), [no-xml]), -1,
      [AT_BISON_CHECK],
      [AT_BISON_CHECK_NO_XML])([[--report=all --defines -o input.c input.y]],
                               [0], [], m4_dquote($7))

m4_if(m4_index(m4_quote($3), [last-state]), -1,
      [AT_CHECK([[sed -n '/^state 0$/,$p' input.output]], [[0]],
                m4_dquote($8))],
      [AT_CHECK([[sed -n 's/^state //p' input.output | tail -1]], [[0]],
                m4_dquote($8)[[
]])])

$9

# Canonical LR generates very large tables, resulting in very long
# files with #line directives that may overflow what the standards
# (C90 and C++98) guarantee: 32767.  In that case, GCC's -pedantic
# will issue an error.
#
# There is no "" around `wc` since some indent the result.
m4_bmatch([$4], [%define lr.type canonical-lr],
[if test 32767 -lt `wc -l < input.c`; then
  CFLAGS=`echo " $CFLAGS " | sed -e 's/ -pedantic //'`
  CXXFLAGS=`echo " $CXXFLAGS " | sed -e 's/ -pedantic //'`
fi])
AT_COMPILE([[input]])

AT_PARSER_CHECK([[./input]],
                m4_ifval([$10], [m4_dquote($10)]),
                m4_ifval([$11], [m4_dquote($11)]),
                m4_ifval([$12], [m4_dquote($12)]))

AT_BISON_OPTION_POPDEFS
AT_CLEANUP

m4_popdef([AT_COND_CASE])])



## ----------------------- ##
## Launch the test suite.  ##
## ----------------------- ##

AT_INIT

# Cannot assign CC and CFLAGS here, since atlocal is loaded after
# options are processed, so we don't know the value of CXX and
# CXXFLAGS yet.
#
# Note that it also means that command line values for CXX and
# CXXFLAGS will not be propagated to CC and CFLAGS.
AT_ARG_OPTION([compile-c-with-cxx],
              [compile C parsers with the C++ compiler])

AT_COLOR_TESTS

AT_TESTED([bison])<|MERGE_RESOLUTION|>--- conflicted
+++ resolved
@@ -472,17 +472,8 @@
 [[# Defining POSIXLY_CORRECT causes bison to complain if options are
 # added after the grammar file name, so skip these checks in that
 # case.
-<<<<<<< HEAD
-#
-# Don't just check if $POSIXLY_CORRECT is set, as Bash, when launched
-# as /bin/sh, sets the shell variable POSIXLY_CORRECT to y, but not
-# the environment variable.
-if env | grep '^POSIXLY_CORRECT=' >/dev/null; then :; else
+if test "$POSIXLY_CORRECT_IS_EXPORTED" = false; then
           ]AT_SAVE_SPECIAL_FILES[
-=======
-if test "$POSIXLY_CORRECT_IS_EXPORTED" = false; then
-  ]AT_SAVE_SPECIAL_FILES[
->>>>>>> 429436aa
 
   # To avoid expanding it repeatedly, store specified stdout.
   ]AT_DATA([expout], [$3])[
