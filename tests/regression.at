--- conflicted
+++ resolved
@@ -970,18 +970,11 @@
 # --------------------------------
 m4_define([_AT_DATA_EXPECT2_Y],
 [AT_DATA_GRAMMAR([expect2.y],
-<<<<<<< HEAD
 [%{
 static int yylex (AT_LALR1_CC_IF([int *], [void]));
-AT_LALR1_CC_IF([#include <cstdlib>],
-[#include <stdio.h>
-=======
-[[%{
-static int yylex (]AT_LALR1_CC_IF([int *], [void]));
-AT_LALR1_CC_IF([],
-[[#include <stdio.h>
->>>>>>> e29f0771
-#include <stdlib.h>
+AT_LALR1_CC_IF([[#include <cstdlib>]],
+[[#include <stdlib.h>
+#include <stdio.h>
 ]AT_YYERROR_DECLARE])[
 %}
 $1
@@ -999,21 +992,9 @@
 t: A | B;
 
 %%
-<<<<<<< HEAD
-AT_LALR1_CC_IF(
-[/* A C++ error reporting function. */
-void
-yy::parser::error (const std::string& m)
-{
-  std::cerr << m << std::endl;
-}
-
-int
-=======
 ]AT_YYERROR_DEFINE[
 ]AT_LALR1_CC_IF(
 [int
->>>>>>> e29f0771
 yyparse ()
 {
   yy::parser parser;
@@ -1336,9 +1317,9 @@
 %%
 
 ]AT_YYERROR_DEFINE[
-/* Induce two syntax error messages (which requires full error
-   recovery by shifting 3 tokens) in order to detect any loss of the
-   reallocated buffer.  */
+  /* Induce two syntax error messages (which requires full error
+     recovery by shifting 3 tokens) in order to detect any loss of the
+     reallocated buffer.  */
 ]AT_YYLEX_DEFINE([abc])[
 int
 main (void)
@@ -1371,13 +1352,9 @@
 # size calculation would return YYSIZE_MAXIMUM to yyparse.  Then,
 # yyparse would invoke yyerror using the old contents of yymsg.
 
-<<<<<<< HEAD
 AT_SETUP([[parse.error=verbose overflow]])
 
-=======
-AT_SETUP([[%error-verbose overflow]])
 AT_BISON_OPTION_PUSHDEFS
->>>>>>> e29f0771
 AT_DATA_GRAMMAR([input.y],
 [[%code {
   #include <stdio.h>
@@ -1449,8 +1426,8 @@
 %%
 
 ]AT_YYERROR_DEFINE[
-/* Induce two syntax error messages (which requires full error
-   recovery by shifting 3 tokens).  */
+  /* Induce two syntax error messages (which requires full error
+     recovery by shifting 3 tokens).  */
 ]AT_YYLEX_DEFINE([abc])[
 int
 main (void)
