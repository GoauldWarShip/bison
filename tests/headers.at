--- conflicted
+++ resolved
@@ -163,25 +163,6 @@
 
 AT_BISON_CHECK([-d -o $1.AT_SKEL_CC_IF([cc], [c]) $1.y])
 
-<<<<<<< HEAD
-# Check there is no 'yy' left.
-# C++ output relies on namespaces and still uses yy a lot.
-AT_SKEL_CC_IF([],
-  [AT_CHECK([$EGREP yy $1.h], [1])])
-
-# Check there is not 'YY' left.
-# Ignore comments, YYPUSH_MORE(_DEFINED)?  (constant definition),
-# YY_\w+_INCLUDED (header guards).
-#
-# YYDEBUG (not renamed) can be read, but not changed.
-AT_CHECK([[$PERL -0777 -e 's{/\*.*?\*/}{}sg;s,//.*,,;' \
-            ]$1.AT_SKEL_CC_IF([hh], [h])[ |
-         grep 'YY' |
-     $EGREP -wv 'YY(PUSH_MORE(_DEFINED)?|_[0-9A-Z_]+_INCLUDED)|(defined|if) YYDEBUG']],
-         [1])
-
-=======
->>>>>>> bfdcc3a0
 AT_LANG_COMPILE([$1.o])
 AT_CHECK([[echo "$1" >>expout]])
 
@@ -248,15 +229,14 @@
 # C++ output relies on namespaces and still uses yy a lot.
 #
 # Check there is no 'YY' left.
-# Ignore comments, YYPARSE_PARAM (obsolete), YYPUSH_MORE(_DEFINED)?
-# (constant definition), YY_\w+_INCLUDED (header guards).
+# Ignore comments, YYPUSH_MORE(_DEFINED)?  (constant definition),
+# YY_\w+_INCLUDED (header guards).
 #
 # YYDEBUG (not renamed) can be read, but not changed.
 AT_CHECK([[$PERL -n -0777 -e '
   s{/\*.*?\*/}{}gs;
   s{//.*}{}g;
-  s{\b(YYPARSE_PARAM
-      |YYPUSH_MORE(_DEFINED)?
+  s{\b(YYPUSH_MORE(_DEFINED)?
       |YY_\w+_INCLUDED
       |YY_NULL
       |(defined|if)\ YYDEBUG
