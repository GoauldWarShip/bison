# Checking skeleton support.                     -*- Autotest -*-

# Copyright (C) 2007, 2009-2012 Free Software Foundation, Inc.

# This program is free software: you can redistribute it and/or modify
# it under the terms of the GNU General Public License as published by
# the Free Software Foundation, either version 3 of the License, or
# (at your option) any later version.
#
# This program is distributed in the hope that it will be useful,
# but WITHOUT ANY WARRANTY; without even the implied warranty of
# MERCHANTABILITY or FITNESS FOR A PARTICULAR PURPOSE.  See the
# GNU General Public License for more details.
#
# You should have received a copy of the GNU General Public License
# along with this program.  If not, see <http://www.gnu.org/licenses/>.

AT_BANNER([[Skeleton Support.]])

## ------------------------------ ##
## Relative skeleton file names.  ##
## ------------------------------ ##

AT_SETUP([[Relative skeleton file names]])

AT_CHECK([[mkdir tmp]])

AT_DATA([[tmp/skel.c]],
[[m4@&t@_divert_push(0)d@&t@nl
@output(b4_parser_file_name@)d@&t@nl
b4_percent_define_get([[test]])
m4@&t@_divert_pop(0)
]])

AT_DATA([[skel.c]],
[[m4@&t@_divert_push(0)d@&t@nl
@output(b4_parser_file_name@)d@&t@nl
b4_percent_define_get([[test]]) -- Local
m4@&t@_divert_pop(0)
]])

AT_DATA([[tmp/input-gram.y]],
[[%skeleton "./skel.c"
%define test "Hello World"
%%
start: ;
]])

AT_DATA([[input-gram.y]],
[[%skeleton "./skel.c"
%define test "Hello World"
%%
start: ;
]])

AT_DATA([[tmp/input-cmd-line.y]],
[[%define test "Hello World"
%%
start: ;
]])

AT_BISON_CHECK([[tmp/input-gram.y]])
AT_CHECK([[cat input-gram.tab.c]], [[0]],
[[Hello World
]])

AT_BISON_CHECK([[input-gram.y]])
AT_CHECK([[cat input-gram.tab.c]], [[0]],
[[Hello World -- Local
]])

AT_BISON_CHECK([[--skeleton=tmp/skel.c tmp/input-cmd-line.y]])
AT_CHECK([[cat input-cmd-line.tab.c]], [[0]],
[[Hello World
]])

AT_CLEANUP


## ------------------------------- ##
## Installed skeleton file names.  ##
## ------------------------------- ##

AT_SETUP([[Installed skeleton file names]])

AT_BISON_OPTION_PUSHDEFS
m4_pushdef([AT_GRAM],
[[%{
  #include <stdio.h>
  ]AT_YYERROR_DECLARE[
  int yylex (void);
%}

%error-verbose
%token 'a'

%%

start: ;

%%

]AT_YYERROR_DEFINE[
int
yylex (void)
{
  return 'a';
}

int
main (void)
{
  return yyparse ();
}
]])

AT_DATA([[input-cmd-line.y]],
[AT_GRAM])

AT_DATA([[input-gram.y]],
[[%skeleton "yacc.c"]
AT_GRAM])

AT_BISON_CHECK([[--skeleton=yacc.c -o input-cmd-line.c input-cmd-line.y]])
AT_COMPILE([[input-cmd-line]])
AT_PARSER_CHECK([[./input-cmd-line]], [[1]], [],
[[syntax error, unexpected 'a', expecting $end
]])

AT_BISON_CHECK([[-o input-gram.c input-gram.y]])
AT_COMPILE([[input-gram]])
AT_PARSER_CHECK([[./input-gram]], [[1]], [],
[[syntax error, unexpected 'a', expecting $end
]])

m4_popdef([AT_GRAM])

AT_BISON_OPTION_POPDEFS
AT_CLEANUP


## ------------------------------------------------------ ##
## %define Boolean variables: invalid skeleton defaults.  ##
## ------------------------------------------------------ ##

AT_SETUP([[%define Boolean variables: invalid skeleton defaults]])

AT_DATA([[skel.c]],
[[b4_percent_define_default([[foo]], [[bogus value]])
b4_percent_define_flag_if([[foo]])
]])

AT_DATA([[input.y]],
[[%skeleton "./skel.c"
%%
start: ;
]])

AT_BISON_CHECK([[input.y]], [[1]], [[]],
[[<skeleton default value>: error: invalid value for %define Boolean variable 'foo'
]])

AT_CLEANUP


## --------------------------------------------- ##
## Complaining during macro argument expansion.  ##
## --------------------------------------------- ##

AT_SETUP([[Complaining during macro argument expansion]])

AT_DATA([[skel1.c]],
[[m4@&t@_define([foow], [b4_warn([[foow fubar]])])
m4@&t@_define([foowat], [b4_warn_at([[foow.y:2.3]],
                                    [[foow.y:5.4]], [[foowat fubar]])])
m4@&t@_define([fooc], [b4_complain([[fooc fubar]])])
m4@&t@_define([foocat], [b4_complain_at([[fooc.y:1.1]],
                                        [[fooc.y:10.6]], [[foocat fubar]])])
m4@&t@_define([foof], [b4_fatal([[foof fubar]])])
m4@&t@_if(foow, [1], [yes])
m4@&t@_if(foowat, [1], [yes])
m4@&t@_if(fooc, [1], [yes])
m4@&t@_if(foocat, [1], [yes])
m4@&t@_if(foof, [1], [yes])
]])

AT_DATA([[input1.y]],
[[%skeleton "./skel1.c"
%%
start: ;
]])

AT_BISON_CHECK([[input1.y]], [[1]], [[]],
<<<<<<< HEAD
[[input1.y: warning: foow fubar [-Wother]
foow.y:2.3-5.3: warning: foowat fubar [-Wother]
input1.y: fooc fubar
fooc.y:1.1-10.5: foocat fubar
=======
[[input1.y: warning: foow fubar
foow.y:2.3-5.3: warning: foowat fubar
input1.y: error: fooc fubar
fooc.y:1.1-10.5: error: foocat fubar
>>>>>>> bd526380
input1.y: fatal error: foof fubar
]])

AT_DATA([[skel2.c]],
[[m4@&t@_define([foofat], [b4_fatal_at([[foof.y:12.11]],
                                       [[foof.y:100.123]], [[foofat fubar]])])
m4@&t@_if(foofat, [1], [yes])
]])

AT_DATA([[input2.y]],
[[%skeleton "./skel2.c"
%%
start: ;
]])

AT_BISON_CHECK([[input2.y]], [[1]], [[]],
[[foof.y:12.11-100.122: fatal error: foofat fubar
]])

AT_DATA([[skel3.c]],
[[b4_complain_at(b4_percent_define_get_loc([[bogus]]), [[bad value]])
]])

AT_DATA([[input3.y]],
[[%skeleton "./skel3.c"
%%
start: ;
]])

AT_BISON_CHECK([[input3.y]], [[1]], [[]],
[[input3.y: fatal error: b4_percent_define_get_loc: undefined %define variable 'bogus'
]])

AT_DATA([[skel4.c]],
[[b4_warn_at(b4_percent_define_get_syncline([[bogus]]), [[bad value]])
]])

AT_DATA([[input4.y]],
[[%skeleton "./skel4.c"
%%
start: ;
]])

AT_BISON_CHECK([[input4.y]], [[1]], [[]],
[[input4.y: fatal error: b4_percent_define_get_syncline: undefined %define variable 'bogus'
]])

AT_CLEANUP


## --------------------------------------- ##
## Fatal errors make M4 exit immediately.  ##
## --------------------------------------- ##

AT_SETUP([[Fatal errors make M4 exit immediately]])

AT_DATA([[skel1.c]],
[[b4_complain([[non-fatal error]])
b4_fatal([[M4 should exit immediately here]])
m4@&t@_fatal([this should never be evaluated])
]])

AT_DATA([[input1.y]],
[[%skeleton "./skel1.c"
%%
start: ;
]])

AT_BISON_CHECK([[input1.y]], [[1]], [[]],
[[input1.y: error: non-fatal error
input1.y: fatal error: M4 should exit immediately here
]])

AT_DATA([[skel2.c]],
[[b4_warn([[morning]])
b4_fatal_at([[foo.y:1.5]], [[foo.y:1.7]], [[M4 should exit immediately here]])
m4@&t@_fatal([this should never be evaluated])
]])

AT_DATA([[input2.y]],
[[%skeleton "./skel2.c"
%%
start: ;
]])

AT_BISON_CHECK([[input2.y]], [[1]], [[]],
[[input2.y: warning: morning [-Wother]
foo.y:1.5-6: fatal error: M4 should exit immediately here
]])

AT_CLEANUP


## ------------------------------------------------ ##
## Fatal errors but M4 continues producing output.  ##
## ------------------------------------------------ ##

# At one time, if Bison encountered a fatal error during M4 processing,
# Bison failed to drain M4's output pipe.  The result was a SIGPIPE.
# On some platforms, the default disposition for SIGPIPE is terminate,
# which was fine.  On others, it's ignore, which caused M4 to report
# the broken pipe to the user, but we don't want to bother the user with
# that.

# There is a race condition somewhere.  That is, before the associated
# fix, running this test group many times in a row would occasionally
# produce a pass among all the failures.

AT_SETUP([[Fatal errors but M4 continues producing output]])

AT_DATA([[gen-skel.pl]],
[[use warnings;
use strict;
my $M4 = "m4";
my $DNL = "d"."nl";
print "${M4}_divert_push(0)$DNL\n";
print '@output(@,@)', "\n";
(print "garbage"x10, "\n") for (1..1000);
print "${M4}_divert_pop(0)\n";
]])
AT_CHECK([[perl gen-skel.pl > skel.c || exit 77]])

AT_DATA([[input.y]],
[[%skeleton "./skel.c"
%%
start: ;
]])

AT_BISON_CHECK([[input.y]], [[1]], [[]],
[[input.y: fatal error: too many arguments for @output directive in skeleton
]])

AT_CLEANUP<|MERGE_RESOLUTION|>--- conflicted
+++ resolved
@@ -191,17 +191,10 @@
 ]])
 
 AT_BISON_CHECK([[input1.y]], [[1]], [[]],
-<<<<<<< HEAD
 [[input1.y: warning: foow fubar [-Wother]
 foow.y:2.3-5.3: warning: foowat fubar [-Wother]
-input1.y: fooc fubar
-fooc.y:1.1-10.5: foocat fubar
-=======
-[[input1.y: warning: foow fubar
-foow.y:2.3-5.3: warning: foowat fubar
 input1.y: error: fooc fubar
 fooc.y:1.1-10.5: error: foocat fubar
->>>>>>> bd526380
 input1.y: fatal error: foof fubar
 ]])
 
