# Checking the Bison scanner.                    -*- Autotest -*-

# Copyright (C) 2002-2013 Free Software Foundation, Inc.

# This program is free software: you can redistribute it and/or modify
# it under the terms of the GNU General Public License as published by
# the Free Software Foundation, either version 3 of the License, or
# (at your option) any later version.
#
# This program is distributed in the hope that it will be useful,
# but WITHOUT ANY WARRANTY; without even the implied warranty of
# MERCHANTABILITY or FITNESS FOR A PARTICULAR PURPOSE.  See the
# GNU General Public License for more details.
#
# You should have received a copy of the GNU General Public License
# along with this program.  If not, see <http://www.gnu.org/licenses/>.

AT_BANNER([[Input Processing.]])

# Mostly test that we are robust to mistakes.


## ----------------- ##
## Invalid options.  ##
## ----------------- ##

AT_SETUP([Invalid options])

AT_DATA([input.y],
[[%%
exp: '0'
]])

# We used to accept these, as -f, --report and others were sharing
# their code with -W.
AT_BISON_CHECK([-ferror=caret input.y], [1], [], [ignore])
AT_BISON_CHECK([--report=error=itemsets input.y], [1], [], [ignore])

# We used to accept any character after "-Werror", instead of ensuring
# this is "=".
AT_BISON_CHECK([-Werror?all input.y], [1], [], [ignore])

AT_CLEANUP


## ---------------- ##
## Invalid inputs.  ##
## ---------------- ##

AT_SETUP([Invalid inputs])

AT_DATA([input.y],
[[\000\001\002\377?
%%
?
default: 'a' }
%&
%a-does-not-exist
%-
%{
]])
AT_CHECK([[$PERL -pi -e 's/\\(\d{3})/chr(oct($1))/ge' input.y || exit 77]])

AT_BISON_CHECK([input.y], [1], [],
[[input.y:1.1-2: error: invalid characters: '\0\001\002\377?'
input.y:3.1: error: invalid character: '?'
input.y:4.14: error: invalid character: '}'
input.y:5.1: error: invalid character: '%'
input.y:5.2: error: invalid character: '&'
input.y:6.1-17: error: invalid directive: '%a-does-not-exist'
input.y:7.1: error: invalid character: '%'
input.y:7.2: error: invalid character: '-'
input.y:8.1-9.0: error: missing '%}' at end of file
input.y:8.1-9.0: error: syntax error, unexpected %{...%}
]])

AT_CLEANUP


AT_SETUP([Invalid inputs with {}])

# We used to SEGV here.  See
# http://lists.gnu.org/archive/html/bug-bison/2005-07/msg00053.html

AT_DATA([input.y],
[[
%destructor
%initial-action
%lex-param
%parse-param
%printer
%union
]])

AT_BISON_CHECK([input.y], [1], [],
[[input.y:3.1-15: error: syntax error, unexpected %initial-action, expecting {...}
]])

AT_CLEANUP



## ------------ ##
## Invalid $n.  ##
## ------------ ##

AT_SETUP([Invalid $n and @n])

AT_DATA([input.y],
[[%%
exp: %empty { $$ = $1 ; };
exp: %empty { @$ = @1 ; };
]])

AT_BISON_CHECK([-fcaret input.y], [1], [],
[[input.y:2.20-21: error: integer out of range: '$1'
 exp: %empty { $$ = $1 ; };
                    ^^
input.y:3.20-21: error: integer out of range: '@1'
 exp: %empty { @$ = @1 ; };
                    ^^
]])

AT_CLEANUP


## -------------- ##
## Type Clashes.  ##
## -------------- ##

AT_SETUP([Type Clashes])

AT_DATA([input.y],
[[%union { int bar; }
%token foo
%type <bar> exp
%%
exp: foo { $$; } foo { $2; } foo
   | foo
   | %empty
   ;
]])

AT_BISON_CHECK([-fcaret input.y], [1], [],
[[input.y:5.12-13: error: $$ for the midrule at $2 of 'exp' has no declared type
 exp: foo { $$; } foo { $2; } foo
            ^^
input.y:5.24-25: error: $2 of 'exp' has no declared type
 exp: foo { $$; } foo { $2; } foo
                        ^^
input.y:5.6-32: warning: type clash on default action: <bar> != <> [-Wother]
 exp: foo { $$; } foo { $2; } foo
      ^^^^^^^^^^^^^^^^^^^^^^^^^^^
input.y:6.6-8: warning: type clash on default action: <bar> != <> [-Wother]
    | foo
      ^^^
input.y:7.6-11: warning: empty rule for typed nonterminal, and no action [-Wother]
    | %empty
      ^^^^^^
]])

AT_CLEANUP


# _AT_UNUSED_VALUES_DECLARATIONS()
# --------------------------------
# Generate the token, type, and destructor
# declarations for the unused values tests.
m4_define([_AT_UNUSED_VALUES_DECLARATIONS],
[[[%token <integer> INT;
%type <integer> a b c d e f g h i j k l;
%destructor { destroy ($$); } INT a b c d e f g h i j k l;]]])


# AT_CHECK_UNUSED_VALUES(DECLARATIONS_AFTER, CHECK_MIDRULE_VALUES)
# ----------------------------------------------------------------
# Generate a grammar to test unused values, compile it, run it.  If
# DECLARATIONS_AFTER is set, then the token, type, and destructor
# declarations are generated after the rules rather than before.  If
# CHECK_MIDRULE_VALUES is set, then --warnings=midrule-values is set.
m4_define([AT_CHECK_UNUSED_VALUES],
[AT_DATA([input.y],
m4_ifval($1, [


], [_AT_UNUSED_VALUES_DECLARATIONS
])[[%%
start:
  'a' a { $]2[; } | 'b' b { $]2[; } | 'c' c { $]2[; } | 'd' d { $]2[; }
| 'e' e { $]2[; } | 'f' f { $]2[; } | 'g' g { $]2[; } | 'h' h { $]2[; }
| 'i' i { $]2[; } | 'j' j { $]2[; } | 'k' k { $]2[; } | 'l' l { $]2[; }
;

a: INT | INT { } INT { } INT { };
b: INT | %empty;
c: INT | INT { $]1[; } INT { $<integer>2; } INT { $<integer>4; };
d: INT | INT { } INT { $]1[; } INT { $<integer>2; };
e: INT | INT { } INT {  } INT { $]1[; };
f: INT | INT { } INT {  } INT { $]$[ = $]1[ + $]3[ + $]5[; };
g: INT | INT { $<integer>$; } INT { $<integer>$; } INT { };
h: INT | INT { $<integer>$; } INT { $<integer>$ = $<integer>2; } INT { };
i: INT | INT INT { } { $]$[ = $]1[ + $]2[; };
j: INT | INT INT { $<integer>$ = 1; } { $]$[ = $]1[ + $]2[; };
k: INT | INT INT { $<integer>$; } { $<integer>$ = $<integer>3; } { };
l: INT | INT { $<integer>$ = $<integer>1; } INT { $<integer>$ = $<integer>2 + $<integer>3; } INT { $<integer>$ = $<integer>4 + $<integer>5; };]]m4_ifval($1, [
_AT_UNUSED_VALUES_DECLARATIONS])
)

AT_BISON_CHECK(m4_ifval($2, [--warnings=midrule-values ])[-fcaret input.y],
               [0], [],
[[input.y:11.10-32: warning: unset value: $][$ [-Wother]
 a: INT | INT { } INT { } INT { };
          ^^^^^^^^^^^^^^^^^^^^^^^
input.y:11.10-12: warning: unused value: $][1 [-Wother]
 a: INT | INT { } INT { } INT { };
          ^^^
input.y:11.18-20: warning: unused value: $][3 [-Wother]
 a: INT | INT { } INT { } INT { };
                  ^^^
input.y:11.26-28: warning: unused value: $][5 [-Wother]
 a: INT | INT { } INT { } INT { };
                          ^^^
input.y:12.10-15: warning: empty rule for typed nonterminal, and no action [-Wother]
 b: INT | %empty;
          ^^^^^^
]]m4_ifval($2, [[[input.y:13.14-20: warning: unset value: $][$ [-Wmidrule-values]
 c: INT | INT { $][1; } INT { $<integer>2; } INT { $<integer>4; };
              ^^^^^^^
input.y:13.26-41: warning: unset value: $][$ [-Wmidrule-values]
 c: INT | INT { $][1; } INT { $<integer>2; } INT { $<integer>4; };
                          ^^^^^^^^^^^^^^^^
]]])[[input.y:13.10-62: warning: unset value: $][$ [-Wother]
 c: INT | INT { $][1; } INT { $<integer>2; } INT { $<integer>4; };
          ^^^^^^^^^^^^^^^^^^^^^^^^^^^^^^^^^^^^^^^^^^^^^^^^^^^^^
input.y:13.22-24: warning: unused value: $][3 [-Wother]
 c: INT | INT { $][1; } INT { $<integer>2; } INT { $<integer>4; };
                      ^^^
input.y:13.43-45: warning: unused value: $][5 [-Wother]
 c: INT | INT { $][1; } INT { $<integer>2; } INT { $<integer>4; };
                                           ^^^
]]m4_ifval($2, [[[input.y:14.14-16: warning: unset value: $][$ [-Wmidrule-values]
 d: INT | INT { } INT { $][1; } INT { $<integer>2; };
              ^^^
]]])[[input.y:14.10-49: warning: unset value: $][$ [-Wother]
 d: INT | INT { } INT { $][1; } INT { $<integer>2; };
          ^^^^^^^^^^^^^^^^^^^^^^^^^^^^^^^^^^^^^^^^
input.y:14.18-20: warning: unused value: $][3 [-Wother]
 d: INT | INT { } INT { $][1; } INT { $<integer>2; };
                  ^^^
input.y:14.30-32: warning: unused value: $][5 [-Wother]
 d: INT | INT { } INT { $][1; } INT { $<integer>2; };
                              ^^^
input.y:15.10-37: warning: unset value: $][$ [-Wother]
 e: INT | INT { } INT {  } INT { $][1; };
          ^^^^^^^^^^^^^^^^^^^^^^^^^^^^
input.y:15.18-20: warning: unused value: $][3 [-Wother]
 e: INT | INT { } INT {  } INT { $][1; };
                  ^^^
input.y:15.27-29: warning: unused value: $][5 [-Wother]
 e: INT | INT { } INT {  } INT { $][1; };
                           ^^^
input.y:17.10-58: warning: unset value: $][$ [-Wother]
 g: INT | INT { $<integer>$; } INT { $<integer>$; } INT { };
          ^^^^^^^^^^^^^^^^^^^^^^^^^^^^^^^^^^^^^^^^^^^^^^^^^
input.y:17.10-12: warning: unused value: $][1 [-Wother]
 g: INT | INT { $<integer>$; } INT { $<integer>$; } INT { };
          ^^^
]]m4_ifval($2, [[[input.y:17.14-29: warning: unused value: $][2 [-Wmidrule-values]
 g: INT | INT { $<integer>$; } INT { $<integer>$; } INT { };
              ^^^^^^^^^^^^^^^^
]]])[[input.y:17.31-33: warning: unused value: $][3 [-Wother]
 g: INT | INT { $<integer>$; } INT { $<integer>$; } INT { };
                               ^^^
]]m4_ifval($2, [[[input.y:17.35-50: warning: unused value: $][4 [-Wmidrule-values]
 g: INT | INT { $<integer>$; } INT { $<integer>$; } INT { };
                                   ^^^^^^^^^^^^^^^^
]]])[[input.y:17.52-54: warning: unused value: $][5 [-Wother]
 g: INT | INT { $<integer>$; } INT { $<integer>$; } INT { };
                                                    ^^^
input.y:18.10-72: warning: unset value: $][$ [-Wother]
 h: INT | INT { $<integer>$; } INT { $<integer>$ = $<integer>2; } INT { };
          ^^^^^^^^^^^^^^^^^^^^^^^^^^^^^^^^^^^^^^^^^^^^^^^^^^^^^^^^^^^^^^^
input.y:18.10-12: warning: unused value: $][1 [-Wother]
 h: INT | INT { $<integer>$; } INT { $<integer>$ = $<integer>2; } INT { };
          ^^^
input.y:18.31-33: warning: unused value: $][3 [-Wother]
 h: INT | INT { $<integer>$; } INT { $<integer>$ = $<integer>2; } INT { };
                               ^^^
]]m4_ifval($2, [[[input.y:18.35-64: warning: unused value: $][4 [-Wmidrule-values]
 h: INT | INT { $<integer>$; } INT { $<integer>$ = $<integer>2; } INT { };
                                   ^^^^^^^^^^^^^^^^^^^^^^^^^^^^^^
]]])[[input.y:18.66-68: warning: unused value: $][5 [-Wother]
 h: INT | INT { $<integer>$; } INT { $<integer>$ = $<integer>2; } INT { };
                                                                  ^^^
]]m4_ifval($2, [[[input.y:20.18-37: warning: unused value: $][3 [-Wmidrule-values]
 j: INT | INT INT { $<integer>$ = 1; } { $][$ = $][1 + $][2; };
                  ^^^^^^^^^^^^^^^^^^^^
]]])[[input.y:21.10-68: warning: unset value: $][$ [-Wother]
 k: INT | INT INT { $<integer>$; } { $<integer>$ = $<integer>3; } { };
          ^^^^^^^^^^^^^^^^^^^^^^^^^^^^^^^^^^^^^^^^^^^^^^^^^^^^^^^^^^^
input.y:21.10-12: warning: unused value: $][1 [-Wother]
 k: INT | INT INT { $<integer>$; } { $<integer>$ = $<integer>3; } { };
          ^^^
input.y:21.14-16: warning: unused value: $][2 [-Wother]
 k: INT | INT INT { $<integer>$; } { $<integer>$ = $<integer>3; } { };
              ^^^
]]m4_ifval($2, [[[input.y:21.35-64: warning: unused value: $][4 [-Wmidrule-values]
 k: INT | INT INT { $<integer>$; } { $<integer>$ = $<integer>3; } { };
                                   ^^^^^^^^^^^^^^^^^^^^^^^^^^^^^^
]]]))
])

## --------------- ##
## Unused values.  ##
## --------------- ##

AT_SETUP([Unused values])
AT_CHECK_UNUSED_VALUES
AT_CHECK_UNUSED_VALUES(, [1])
AT_CLEANUP


## ------------------------------------------ ##
## Unused values before symbol declarations.  ##
## ------------------------------------------ ##

AT_SETUP([Unused values before symbol declarations])
AT_CHECK_UNUSED_VALUES([1])
AT_CHECK_UNUSED_VALUES([1], [1])
AT_CLEANUP


## --------------------------------------------- ##
## Default %printer and %destructor redeclared.  ##
## --------------------------------------------- ##

AT_SETUP([Default %printer and %destructor redeclared])

# AT_TEST([*])
# ------------
m4_pushdef([AT_TEST],
[AT_DATA([[input.y]],
[[%destructor { destroy ($$); } <$1> <$1>
%printer { print ($$); } <$1> <$1>

%destructor { destroy ($$); } <$1>
%printer { print ($$); } <$1>

%%

start: %empty;

%destructor { destroy ($$); } <$1>;
%printer { print ($$); } <$1>;
]])

AT_BISON_CHECK([-fcaret input.y], [1], [],
[[input.y:1.13-29: error: %destructor redeclaration for <>
 %destructor { destroy ($$); } <> <>
             ^^^^^^^^^^^^^^^^^
input.y:1.13-29:     previous declaration
 %destructor { destroy ($$); } <> <>
             ^^^^^^^^^^^^^^^^^
input.y:2.10-24: error: %printer redeclaration for <>
 %printer { print ($$); } <> <>
          ^^^^^^^^^^^^^^^
input.y:2.10-24:     previous declaration
 %printer { print ($$); } <> <>
          ^^^^^^^^^^^^^^^
input.y:4.13-29: error: %destructor redeclaration for <>
 %destructor { destroy ($$); } <>
             ^^^^^^^^^^^^^^^^^
input.y:1.13-29:     previous declaration
 %destructor { destroy ($$); } <> <>
             ^^^^^^^^^^^^^^^^^
input.y:5.10-24: error: %printer redeclaration for <>
 %printer { print ($$); } <>
          ^^^^^^^^^^^^^^^
input.y:2.10-24:     previous declaration
 %printer { print ($$); } <> <>
          ^^^^^^^^^^^^^^^
input.y:11.13-29: error: %destructor redeclaration for <>
 %destructor { destroy ($$); } <>;
             ^^^^^^^^^^^^^^^^^
input.y:1.13-29:      previous declaration
 %destructor { destroy ($$); } <> <>
             ^^^^^^^^^^^^^^^^^
input.y:12.10-24: error: %printer redeclaration for <>
 %printer { print ($$); } <>;
          ^^^^^^^^^^^^^^^
input.y:2.10-24:      previous declaration
 %printer { print ($$); } <> <>
          ^^^^^^^^^^^^^^^
]])
])

AT_TEST([], [], [])
AT_TEST([], [*], [*])
m4_popdef([AT_TEST])

AT_CLEANUP


## ---------------------------------------------- ##
## Per-type %printer and %destructor redeclared.  ##
## ---------------------------------------------- ##

AT_SETUP([Per-type %printer and %destructor redeclared])

AT_DATA([[input.y]],
[[%destructor { destroy ($$); } <field1> <field2>
%printer { print ($$); } <field1> <field2>

%destructor { destroy ($$); } <field1> <field1>
%printer { print ($$); } <field2> <field2>

%%

start: %empty;

%destructor { destroy ($$); } <field2> <field1>;
%printer { print ($$); } <field2> <field1>;
]])

AT_BISON_CHECK([input.y], [1], [],
[[input.y:4.13-29: error: %destructor redeclaration for <field1>
input.y:1.13-29:     previous declaration
input.y:4.13-29: error: %destructor redeclaration for <field1>
input.y:1.13-29:     previous declaration
input.y:5.10-24: error: %printer redeclaration for <field2>
input.y:2.10-24:     previous declaration
input.y:5.10-24: error: %printer redeclaration for <field2>
input.y:2.10-24:     previous declaration
input.y:11.13-29: error: %destructor redeclaration for <field2>
input.y:1.13-29:      previous declaration
input.y:11.13-29: error: %destructor redeclaration for <field1>
input.y:1.13-29:      previous declaration
input.y:12.10-24: error: %printer redeclaration for <field2>
input.y:2.10-24:      previous declaration
input.y:12.10-24: error: %printer redeclaration for <field1>
input.y:2.10-24:      previous declaration
]])

AT_CLEANUP

## ------------------- ##
## Undefined symbols.  ##
## ------------------- ##

AT_SETUP([Undefined symbols])

AT_DATA([[input.y]],
[[%printer {} foo baz
%destructor {} bar
%type <foo> qux
%%
exp: bar;
]])

AT_BISON_CHECK([-fcaret input.y], [1], [],
[[input.y:2.16-18: error: symbol bar is used, but is not defined as a token and has no rules
 %destructor {} bar
                ^^^
input.y:1.17-19: warning: symbol baz is used, but is not defined as a token and has no rules [-Wother]
 %printer {} foo baz
                 ^^^
input.y:1.13-15: warning: symbol foo is used, but is not defined as a token and has no rules [-Wother]
 %printer {} foo baz
             ^^^
input.y:3.13-15: warning: symbol qux is used, but is not defined as a token and has no rules [-Wother]
 %type <foo> qux
             ^^^
]])

AT_CLEANUP


## ----------------------------------------------------- ##
## Unassociated types used for a printer or destructor.  ##
## ----------------------------------------------------- ##

AT_SETUP([Unassociated types used for a printer or destructor])

AT_DATA([[input.y]],
[[%token <type1> tag1
%type <type2> tag2

%printer { } <type1> <type3>
%destructor { } <type2> <type4>

%%

exp: tag1 { $1; }
   | tag2 { $1; }

tag2: "a" { $$; }
]])

AT_BISON_CHECK([input.y], [0], [],
[[input.y:4.22-28: warning: type <type3> is used, but is not associated to any symbol [-Wother]
input.y:5.25-31: warning: type <type4> is used, but is not associated to any symbol [-Wother]
]])

AT_CLEANUP


## --------------------------------- ##
## Useless printers or destructors.  ##
## --------------------------------- ##

AT_SETUP([Useless printers or destructors])

# AT_TEST([INPUT], [STDERR])
# --------------------------
m4_pushdef([AT_TEST],
[AT_DATA([[input.y]],
[$1
])
AT_BISON_CHECK([input.y], [0], [], [$2
])])

AT_TEST([[%token <type1> token1
%token <type2> token2
%token <type3> token3
%token <type4> token4
%token <type5> token51 token52
%token <type6> token61 token62
%token <type7> token7

%printer {} token1
%destructor {} token2
%printer {} token51
%destructor {} token61

%printer {} token7

%printer {} <type1>
%destructor {} <type2>
%printer {} <type3>
%destructor {} <type4>

%printer {} <type5>
%destructor {} <type6>

%destructor {} <type7>

%%
exp: "a";]],
[[input.y:16.13-19: warning: useless %printer for type <type1> [-Wother]
input.y:17.16-22: warning: useless %destructor for type <type2> [-Wother]]])

# If everybody is typed, <> is useless.
AT_TEST([[%type <type> exp
%token <type> a
%printer {} <> <*>
%%
exp: a;]],
[[input.y:3.13-14: warning: useless %printer for type <> [-Wother]]])

# If nobody is typed, <*> is useless.
AT_TEST([[%token a
%printer {} <> <*>
%%
exp: a;]],
[[input.y:2.16-18: warning: useless %printer for type <*> [-Wother]]])

m4_popdef([AT_TEST])

AT_CLEANUP


## ---------------------------------------- ##
## Unused values with default %destructor.  ##
## ---------------------------------------- ##

AT_SETUP([Unused values with default %destructor])

AT_DATA([[input.y]],
[[%destructor { destroy ($$); } <>
%type <tag> tagged

%%

start: end end tagged tagged { $<tag>1; $3; } ;
end: { } ;
tagged: { } ;
]])

AT_BISON_CHECK([-fcaret input.y], [0], [],
[[input.y:6.8-45: warning: unset value: $$ [-Wother]
 start: end end tagged tagged { $<tag>1; $3; } ;
        ^^^^^^^^^^^^^^^^^^^^^^^^^^^^^^^^^^^^^^
input.y:6.12-14: warning: unused value: $2 [-Wother]
 start: end end tagged tagged { $<tag>1; $3; } ;
            ^^^
input.y:7.6-8: warning: unset value: $$ [-Wother]
 end: { } ;
      ^^^
]])

AT_DATA([[input.y]],
[[%destructor { destroy ($$); } <*>
%type <tag> tagged

%%

start: end end tagged tagged { $<tag>1; $3; } ;
end: { } ;
tagged: { } ;
]])

AT_BISON_CHECK([input.y], [0], [],
[[input.y:6.23-28: warning: unused value: $4 [-Wother]
input.y:8.9-11: warning: unset value: $$ [-Wother]
]])

AT_CLEANUP


## ----------------------------------------- ##
## Unused values with per-type %destructor.  ##
## ----------------------------------------- ##

AT_SETUP([Unused values with per-type %destructor])

AT_DATA([[input.y]],
[[%destructor { destroy ($$); } <field1>
%type <field1> start end

%%

start: end end { $1; } ;
end: { }  ;
]])

AT_BISON_CHECK([-fcaret input.y], [0], [],
[[input.y:6.8-22: warning: unset value: $$ [-Wother]
 start: end end { $1; } ;
        ^^^^^^^^^^^^^^^
input.y:6.12-14: warning: unused value: $2 [-Wother]
 start: end end { $1; } ;
            ^^^
input.y:7.6-8: warning: unset value: $$ [-Wother]
 end: { }  ;
      ^^^
]])

AT_CLEANUP


## ---------------------- ##
## Incompatible Aliases.  ##
## ---------------------- ##

AT_SETUP([Incompatible Aliases])

m4_pushdef([AT_TEST],
[AT_DATA([input.y], [$1])
AT_BISON_CHECK([-fcaret input.y], [1], [], [$2])
])

# Use the string-alias first to check the order between "first
# declaration" and second.

AT_TEST([[%token foo "foo"
%type <bar> "foo"
%type <baz> foo
%%
exp: foo;
]],
[[input.y:3.7-11: error: %type redeclaration for foo
 %type <baz> foo
       ^^^^^
input.y:2.7-11:     previous declaration
 %type <bar> "foo"
       ^^^^^
]])

AT_TEST([[%token foo "foo"
%printer {bar} "foo"
%printer {baz} foo
%%
exp: foo;
]],
[[input.y:3.10-14: error: %printer redeclaration for foo
 %printer {baz} foo
          ^^^^^
input.y:2.10-14:     previous declaration
 %printer {bar} "foo"
          ^^^^^
]])

<<<<<<< HEAD
AT_BISON_CHECK([-fcaret input.y], [1], [],
[[input.y:8.7-11: error: %type redeclaration for "foo"
 %type <baz>       "foo"
       ^^^^^
input.y:3.7-11:     previous declaration
 %type <bar>       foo
       ^^^^^
input.y:9.10-14: error: %printer redeclaration for "foo"
 %printer {baz}    "foo"
          ^^^^^
input.y:4.10-14:     previous declaration
 %printer {bar}    foo
          ^^^^^
input.y:10.13-17: error: %destructor redeclaration for "foo"
 %destructor {baz} "foo"
             ^^^^^
input.y:5.13-17:      previous declaration
 %destructor {bar} foo
             ^^^^^
input.y:11.1-5: error: %left redeclaration for "foo"
 %left             "foo"
=======
AT_TEST([[%token foo "foo"
%destructor {bar} "foo"
%destructor {baz} foo
%%
exp: foo;
]],
[[input.y:3.13-17: error: %destructor redeclaration for foo
 %destructor {baz} foo
             ^^^^^
input.y:2.13-17:     previous declaration
 %destructor {bar} "foo"
             ^^^^^
]])

AT_TEST([[%token foo "foo"
%left "foo"
%left foo
%%
exp: foo;
]],
[[input.y:3.1-5: error: %left redeclaration for foo
 %left foo
 ^^^^^
input.y:2.1-5:     previous declaration
 %left "foo"
 ^^^^^
]])

# This time, declare the alias after its use.

# Precedence/associativity.
AT_TEST([[%left "foo"
%left foo
%token foo "foo"
%%
exp: foo;
]],
[[input.y:2.1-5: error: %left redeclaration for foo
 %left foo
>>>>>>> b167e7ba
 ^^^^^
input.y:1.1-5:     previous declaration
 %left "foo"
 ^^^^^
]])

# Printer.
AT_TEST([[%printer {} "foo"
%printer {} foo
%token foo "foo"
%%
exp: foo;
]],
[[input.y:2.10-11: error: %printer redeclaration for foo
 %printer {} foo
          ^^
input.y:1.10-11:     previous declaration
 %printer {} "foo"
          ^^
]])

# Destructor.
AT_TEST([[%destructor {} "foo"
%destructor {} foo
%token foo "foo"
%%
exp: foo;
]],
[[input.y:2.13-14: error: %destructor redeclaration for foo
 %destructor {} foo
             ^^
input.y:1.13-14:     previous declaration
 %destructor {} "foo"
             ^^
]])

m4_popdef([AT_TEST])
AT_CLEANUP



## ----------------------- ##
## Torturing the Scanner.  ##
## ----------------------- ##

# Be sure to compile and run, so that the C compiler checks what
# we do.

AT_SETUP([Torturing the Scanner])

AT_BISON_OPTION_PUSHDEFS
AT_DATA([input.y], [])
AT_BISON_CHECK([input.y], [1], [],
[[input.y:1.1: error: syntax error, unexpected end of file
]])


AT_DATA([input.y],
[{}
])
AT_BISON_CHECK([-fcaret  input.y], [1], [],
[[input.y:1.1-2: error: syntax error, unexpected {...}
 {}
 ^^
]])


AT_DATA_GRAMMAR([input.y],
[[%{
/* This is seen in GCC: a %{ and %} in middle of a comment. */
const char *foo = "So %{ and %} can be here too.";

#if 0
/* These examples test Bison while not stressing C compilers too much.
   Many C compilers mishandle backslash-newlines, so this part of the
   test is inside "#if 0".  The comment and string are written so that
   the "#endif" will be seen regardless of the C compiler bugs that we
   know about, namely:

     HP C (as of late 2002) mishandles *\[newline]\[newline]/ within a
     comment.

     The Apple Darwin compiler (as of late 2002) mishandles
     \\[newline]' within a character constant.

   */

/\
* A comment with backslash-newlines in it. %} *\
\
/
/* { Close the above comment, if the C compiler mishandled it.  */

char str[] = "\\
" A string with backslash-newlines in it %{ %} \\
\
"";

char apostrophe = '\'';
#endif

#include <stdio.h>
#include <stdlib.h>
#include <assert.h>
%}
/* %{ and %} can be here too. */

%{
/* Exercise pre-prologue dependency to %union.  */
typedef int value;
%}

/* Exercise M4 quoting: '@:>@@:>@', 0.  */

/* Also exercise %union. */
%union
{
  value ival; /* A comment to exercise an old bug. */
};


/* Exercise post-prologue dependency to %union.  */
%{
static YYSTYPE value_as_yystype (value val);

/* Exercise quotes in declarations.  */
char quote[] = "@:>@@:>@,";
%}

%{
]AT_YYERROR_DECLARE[
]AT_YYLEX_DECLARE[
%}

%type <ival> '@<:@'

/* Exercise quotes in strings.  */
%token FAKE "fake @<:@@:>@ \a\b\f\n\r\t\v\"\'\?\\\u005B\U0000005c ??!??'??(??)??-??/??<??=??> \x1\1"

%%
/* Exercise M4 quoting: '@:>@@:>@', @<:@, 1.  */
exp: '@<:@' '\1' two '$' '@' '{' oline output.or.oline.opt
  {
    /* Exercise quotes in braces.  */
    char tmp[] = "@<:@%c@:>@,\n";
    printf (tmp, $1);
  }
;

two: '\x000000000000000000000000000000000000000000000000000000000000000000002';
oline: '@' 'o' 'l' 'i' 'n' 'e' '@' '_' '_' 'o' 'l' 'i' 'n' 'e' '_' '_';
output.or.oline.opt: %empty;|oline;;|output;;;
output: '#' 'o' 'u' 't' 'p' 'u' 't' ' ';
%%
/* Exercise M4 quoting: '@:>@@:>@', @<:@, 2.  */

static YYSTYPE
value_as_yystype (value val)
{
  YYSTYPE res;
  res.ival = val;
  return res;
}
]AT_YYERROR_DEFINE[
static int
yylex (void)
{
  static char const input[] = "@<:@\1\2$@{@oline@__@&t@oline__\
#output "; /* "
  */
  static size_t toknum;
  assert (toknum < sizeof input);
  yylval = value_as_yystype (input[toknum]);
  return input[toknum++];
}
]])

# Pacify Emacs'font-lock-mode: "

AT_DATA([main.c],
[[typedef int value;
#include "input.h"

int yyparse (void);
]AT_MAIN_DEFINE[
]])
AT_BISON_OPTION_POPDEFS

AT_BISON_CHECK([-d -v -o input.c input.y])
AT_COMPILE([input.o])
AT_COMPILE([main.o])
AT_COMPILE([input], [input.o main.o])
AT_PARSER_CHECK([./input], 0,
[[[@<:@],
]])

AT_CLEANUP


## ---------------------- ##
## Typed symbol aliases.  ##
## ---------------------- ##

AT_SETUP([Typed symbol aliases])

# Bison 2.0 broke typed symbol aliases - ensure they work.

AT_DATA_GRAMMAR([input.y],
[[%union
{
  int val;
};
%token <val> MY_TOKEN "MY TOKEN"
%type <val> exp
%%
exp: "MY TOKEN";
%%
]])

AT_BISON_CHECK([-o input.c input.y])

AT_CLEANUP


## --------- ##
## Require.  ##
## --------- ##

m4_define([AT_CHECK_REQUIRE],
[AT_SETUP([Require $1])
AT_DATA_GRAMMAR([input.y],
[[%require "$1";
%%
empty_file: %empty;
]])
AT_BISON_CHECK([-o input.c input.y], $2, [], ignore)
AT_CLEANUP
])

AT_CHECK_REQUIRE(1.0, 0)
AT_CHECK_REQUIRE(AT_PACKAGE_VERSION, 0)
## FIXME: Some day augment this version number.
AT_CHECK_REQUIRE(100.0, 63)


## ------------------------------------- ##
## String aliases for character tokens.  ##
## ------------------------------------- ##

AT_SETUP([String aliases for character tokens])

# Bison once thought a character token and its alias were different
# symbols with the same user token number.

AT_DATA_GRAMMAR([input.y],
[[%token 'a' "a"
%%
start: 'a';
%%
]])

AT_BISON_CHECK([-o input.c input.y])

AT_CLEANUP


## -------------- ##
## Symbol names.  ##
## -------------- ##

AT_SETUP([Symbols])

AT_BISON_OPTION_PUSHDEFS
AT_DATA_GRAMMAR([input.y],
[[%token WITH-DASH
%token WITHOUT_DASH "WITHOUT-DASH"
%token WITH.PERIOD
%token WITHOUT_PERIOD "WITHOUT.PERIOD"
%code {
  ]AT_YYERROR_DECLARE[
  ]AT_YYLEX_DECLARE[
}
%%
start: with-dash without_dash with.period without_period;
with-dash: WITH-DASH;
without_dash: "WITHOUT-DASH";
with.period: WITH.PERIOD;
without_period: "WITHOUT.PERIOD";
%%
]AT_YYERROR_DEFINE[
]AT_YYLEX_DEFINE[
]])
AT_BISON_OPTION_POPDEFS

# POSIX Yacc accept periods, but not dashes.
AT_BISON_CHECK([--yacc input.y], [1], [],
[[input.y:9.8-16: error: POSIX Yacc forbids dashes in symbol names: WITH-DASH [-Werror=yacc]
input.y:20.8-16: error: POSIX Yacc forbids dashes in symbol names: with-dash [-Werror=yacc]
]])

# Dashes are fine for GNU Bison.
AT_BISON_CHECK([-o input.c input.y])

# Make sure we don't export silly token identifiers with periods or dashes.
AT_COMPILE([input.o])


# Periods are genuine letters, they can start identifiers.
# Digits and dashes cannot.
AT_DATA_GRAMMAR([input.y],
[[%token .GOOD
         -GOOD
         1NV4L1D
         -123
%%
start: .GOOD GOOD
]])
AT_BISON_CHECK([-o input.c input.y], [1], [],
[[input.y:10.10: error: invalid character: '-'
input.y:11.10-16: error: invalid identifier: '1NV4L1D'
input.y:12.10: error: invalid character: '-'
]])

AT_CLEANUP


## ----------------- ##
## Numbered tokens.  ##
## ----------------- ##

AT_SETUP([Numbered tokens])

AT_DATA_GRAMMAR([redecl.y],
[[%token DECIMAL_1     11259375
         HEXADECIMAL_1 0xabcdef
         HEXADECIMAL_2 0xFEDCBA
         DECIMAL_2     16702650
%%
start: DECIMAL_1 HEXADECIMAL_2;
]])

AT_BISON_CHECK([redecl.y], [1], [],
[[redecl.y:10.10-22: error: user token number 11259375 redeclaration for HEXADECIMAL_1
redecl.y:9.8-16:       previous declaration for DECIMAL_1
redecl.y:12.10-18: error: user token number 16702650 redeclaration for DECIMAL_2
redecl.y:11.10-22:     previous declaration for HEXADECIMAL_2
]])

AT_DATA_GRAMMAR([too-large.y],
[[%token TOO_LARGE_DEC 999999999999999999999
         TOO_LARGE_HEX 0xFFFFFFFFFFFFFFFFFFF
%%
start: TOO_LARGE_DEC TOO_LARGE_HEX
%%
]])

AT_BISON_CHECK([too-large.y], [1], [],
[[too-large.y:9.22-42: error: integer out of range: '999999999999999999999'
too-large.y:10.24-44: error: integer out of range: '0xFFFFFFFFFFFFFFFFFFF'
]])

AT_CLEANUP


## --------------------- ##
## Unclosed constructs.  ##
## --------------------- ##

AT_SETUP([Unclosed constructs])

# Bison's scan-gram.l once forgot to STRING_FINISH some unclosed
# constructs, so they were prepended to whatever it STRING_GROW'ed
# next.  It also threw them away rather than returning them to the
# parser.  The effect was confusing subsequent error messages.

AT_DATA([input.y],
[[%token A "a
%token B "b"
%token AB "ab" // Used to complain that "ab" was already used.
%token C '1
%token TWO "2"
%token TICK_TWELVE "'12" // Used to complain that "'12" was already used.

%%

start: %empty;

// Used to report a syntax error because it didn't see any kind of symbol
// identifier.
%type <f> 'a
;
%type <f> "a
;
// Used to report a syntax error because it didn't see braced code.
%destructor { free ($$)
]])

AT_BISON_CHECK([-fcaret -o input.c input.y], 1, [],
[[input.y:1.10-2.0: error: missing '"' at end of line
 %token A "a
          ^^
input.y:4.10-5.0: error: missing "'" at end of line
 %token C '1
          ^^
input.y:14.11-15.0: error: missing "'" at end of line
 %type <f> 'a
           ^^
input.y:16.11-17.0: error: missing '"' at end of line
 %type <f> "a
           ^^
input.y:19.13-20.0: error: missing '}' at end of file
 %destructor { free ($$)
             ^^^^^^^^^^^
input.y:20.1: error: syntax error, unexpected end of file
]])

AT_CLEANUP


## ------------------------- ##
## %start after first rule.  ##
## ------------------------- ##

AT_SETUP([%start after first rule])

# Bison once complained that a %start after the first rule was a
# redeclaration of the start symbol.

AT_DATA([input.y],
[[%%
false_start: %empty;
start: false_start ;
%start start;
]])

AT_BISON_CHECK([-o input.c input.y])

AT_CLEANUP


## --------------------- ##
## %prec takes a token.  ##
## --------------------- ##

AT_SETUP([%prec takes a token])

# Bison once allowed %prec sym where sym was a nonterminal.

AT_DATA([input.y],
[[%%
start: PREC %prec PREC ;
PREC: %empty;
]])

AT_BISON_CHECK([input.y], [1], [],
[[input.y:3.1-4: error: rule given for PREC, which is a token
]])

AT_CLEANUP


## ------------------------------- ##
## %prec's token must be defined.  ##
## ------------------------------- ##

AT_SETUP([[%prec's token must be defined]])

# According to POSIX, a %prec token must be defined separately.

AT_DATA([[input.y]],
[[%%
start: %prec PREC ;
]])

AT_BISON_CHECK([[input.y]], [[0]], [],
[[input.y:2.8-17: warning: token for %prec is not defined: PREC [-Wother]
]])

AT_CLEANUP


## -------------------------------- ##
## Reject unused %code qualifiers.  ##
## -------------------------------- ##

AT_SETUP([Reject unused %code qualifiers])

AT_DATA([input-c.y],
[[%code q {}
%code bad {}
%code bad {}
%code format {}
%%
start: %empty;
]])
AT_BISON_CHECK([[input-c.y]], [[1]], [],
[[input-c.y:1.7: error: %code qualifier 'q' is not used
input-c.y:2.7-9: error: %code qualifier 'bad' is not used
input-c.y:3.7-9: error: %code qualifier 'bad' is not used
input-c.y:4.7-12: error: %code qualifier 'format' is not used
]])

AT_DATA([input-c-glr.y],
[[%code q {}
%code bad {}
 %code bad {}
%%
start: %empty;
]])
AT_BISON_CHECK([[input-c-glr.y]], [[1]], [],
[[input-c-glr.y:1.7: error: %code qualifier 'q' is not used
input-c-glr.y:2.7-9: error: %code qualifier 'bad' is not used
input-c-glr.y:3.8-10: error: %code qualifier 'bad' is not used
]])

AT_DATA([input-c++.y],
[[%code q {}
%code bad {}
 %code q {}
%%
start: %empty;
]])
AT_BISON_CHECK([[input-c++.y]], [[1]], [],
[[input-c++.y:1.7: error: %code qualifier 'q' is not used
input-c++.y:2.7-9: error: %code qualifier 'bad' is not used
input-c++.y:3.8: error: %code qualifier 'q' is not used
]])

AT_DATA([input-c++-glr.y],
[[%code bad {}
%code q {}
%code q {}
%%
start: %empty;
]])
AT_BISON_CHECK([[input-c++-glr.y]], [[1]], [],
[[input-c++-glr.y:1.7-9: error: %code qualifier 'bad' is not used
input-c++-glr.y:2.7: error: %code qualifier 'q' is not used
input-c++-glr.y:3.7: error: %code qualifier 'q' is not used
]])

AT_DATA([special-char-@@.y],
[[%code bad {}
%code q {}
%code q {}
%%
start: %empty;
]])
AT_BISON_CHECK([[special-char-@@.y]], [[1]], [],
[[special-char-@@.y:1.7-9: error: %code qualifier 'bad' is not used
special-char-@@.y:2.7: error: %code qualifier 'q' is not used
special-char-@@.y:3.7: error: %code qualifier 'q' is not used
]])

AT_DATA([special-char-@:>@.y],
[[%code bad {}
%code q {}
%code q {}
%%
start: %empty;
]])
AT_BISON_CHECK([[special-char-@:>@.y]], [[1]], [],
[[special-char-@:>@.y:1.7-9: error: %code qualifier 'bad' is not used
special-char-@:>@.y:2.7: error: %code qualifier 'q' is not used
special-char-@:>@.y:3.7: error: %code qualifier 'q' is not used
]])

AT_CLEANUP


## ---------------- ##
## Multiple %code.  ##
## ---------------- ##

AT_SETUP([Multiple %code])

# Make sure that repeated arguments to %code are separated by
# end-of-lines.  At some point, a missing eol would leave synclines
# appended to the previous value.  Here, we use CPP directive to
# introduce dependency on the absence/presence of the eol.
AT_BISON_OPTION_PUSHDEFS

AT_DATA([input.y],
[[%code {#include <assert.h>}
%code {#define A B}
%code {#define B C}
%code {#define C D}
%code {#define D 42}
%code {
  ]AT_YYERROR_DECLARE[
  ]AT_YYLEX_DECLARE[
}
%%
start: %empty;
%%
]AT_YYERROR_DEFINE[
]AT_YYLEX_DEFINE[
int main (void)
{
  assert (A == 42);
  return 0;
}
]])
AT_FULL_COMPILE([input])
AT_PARSER_CHECK([./input])

AT_BISON_OPTION_POPDEFS
AT_CLEANUP()

## ---------------- ##
## %define errors.  ##
## ---------------- ##

AT_SETUP([%define errors])

AT_DATA([input-redefined.y],
[[%define var "value1"
%define var "value1"
 %define var "value2"
%define special1 "@:>@"
%define special2 "@<:@"
%%
start: %empty;
]])

AT_BISON_CHECK([[input-redefined.y]], [[1]], [],
[[input-redefined.y:2.9-11: error: %define variable 'var' redefined
input-redefined.y:1.9-11:     previous definition
input-redefined.y:3.10-12: error: %define variable 'var' redefined
input-redefined.y:2.9-11:      previous definition
]])

AT_DATA([input-unused.y],
[[%define var "value"
%%
start: %empty;
]])

AT_BISON_CHECK([[input-unused.y]], [[1]], [],
[[input-unused.y:1.9-11: error: %define variable 'var' is not used
]])

AT_CLEANUP


## ----------------------------------- ##
## %define, --define, --force-define.  ##
## ----------------------------------- ##

AT_SETUP([[%define, --define, --force-define]])

AT_DATA([[skel.c]],
[[m4@&t@_divert_push(0)@
@output(b4_parser_file_name@)@
[var-dd: ]b4_percent_define_get([[var-dd]])[
var-ff: ]b4_percent_define_get([[var-ff]])[
var-dfg: ]b4_percent_define_get([[var-dfg]])[
var-fd: ]b4_percent_define_get([[var-fd]])
m4@&t@_divert_pop(0)
]])
AT_DATA([[input.y]],
[[%define var-dfg "gram"
%%
start: %empty;
]])
AT_BISON_CHECK([[-Dvar-dd=cmd-d1 -Dvar-dd=cmd-d2 \
                 -Fvar-ff=cmd-f1 -Fvar-ff=cmd-f2 \
                 -Dvar-dfg=cmd-d -Fvar-dfg=cmd-f \
                 -Fvar-fd=cmd-f -Dvar-fd=cmd-d   \
                 --skeleton ./skel.c input.y]])
AT_CHECK([[cat input.tab.c]], [[0]],
[[var-dd: cmd-d2
var-ff: cmd-f2
var-dfg: cmd-f
var-fd: cmd-d
]])

AT_DATA([[input-dg.y]],
[[%define var "gram"
%%
start: %empty;
]])
AT_BISON_CHECK([[-Dvar=cmd-d input-dg.y]], [[1]], [],
[[input-dg.y:1.9-11: error: %define variable 'var' redefined
<command line>:2:      previous definition
]])

AT_DATA([[input-dg.y]],
[[%define var "gram"
%%
start: %empty;
]])
AT_BISON_CHECK([[-fcaret -Dvar=cmd-d input-dg.y]], [[1]], [],
[[input-dg.y:1.9-11: error: %define variable 'var' redefined
 %define var "gram"
         ^^^
<command line>:3:      previous definition
]])

AT_DATA([[input-unused.y]],
[[%%
start: %empty;
]])
AT_BISON_CHECK([[-Dunused-d -Funused-f input-unused.y]], [[1]], [],
[[<command line>:2: error: %define variable 'unused-d' is not used
<command line>:3: error: %define variable 'unused-f' is not used
]])

AT_CLEANUP

## --------------------------- ##
## %define Boolean variables.  ##
## --------------------------- ##

AT_SETUP([["%define" Boolean variables]])

AT_DATA([Input.y],
[[%language "Java"
%define public maybe
%define parser_class_name {Input}
%%
start: %empty;
]])

AT_BISON_CHECK([[Input.y]], [1], [],
[[Input.y:2.9-14: error: invalid value for %define Boolean variable 'public'
]])

AT_CLEANUP

## ------------------------ ##
## %define code variables.  ##
## ------------------------ ##

AT_SETUP([["%define" code variables]])

m4_pushdef([AT_TEST],
[AT_DATA([input.yy],
[[%skeleton "lalr1.cc" %locations
%define api.location.type ]$1[quux]$2[
%define api.namespace     ]$1[quux]$2[
%define api.prefix        ]$1[quux]$2[
%define api.token.prefix  ]$1[quux]$2[
%token TOK // Otherwise api.token.prefix is unused.
%%
start: TOK;
]])

AT_BISON_CHECK([[input.yy]], [0], [],
[[input.yy:2.9-25: warning: %define variable 'api.location.type' requires '{...}' values [-Wdeprecated]
input.yy:4.9-18: warning: %define variable 'api.prefix' requires '{...}' values [-Wdeprecated]
input.yy:5.9-24: warning: %define variable 'api.token.prefix' requires '{...}' values [-Wdeprecated]
input.yy:3.9-21: warning: %define variable 'api.namespace' requires '{...}' values [-Wdeprecated]
]])
])

AT_TEST([],  [])
AT_TEST(["], ["])
m4_popdef([AT_TEST])

AT_CLEANUP


## --------------------------- ##
## %define keyword variables.  ##
## --------------------------- ##

AT_SETUP([["%define" keyword variables]])

m4_pushdef([AT_TEST],
[AT_DATA([input.y],
[[%define api.pure                ]$1[true]$2[
%define api.push-pull             ]$1[both]$2[
%define lr.default-reduction      ]$1[most]$2[
%define lr.keep-unreachable-state ]$1[true]$2[
%define lr.type                   ]$1[lalr]$2[
%%
exp: %empty
]])

AT_BISON_CHECK([[input.y]], [0], [],
[[input.y:5.9-15: warning: %define variable 'lr.type' requires keyword values [-Wdeprecated]
input.y:3.9-28: warning: %define variable 'lr.default-reduction' requires keyword values [-Wdeprecated]
input.y:4.9-33: warning: %define variable 'lr.keep-unreachable-state' requires keyword values [-Wdeprecated]
input.y:2.9-21: warning: %define variable 'api.push-pull' requires keyword values [-Wdeprecated]
input.y:1.9-16: warning: %define variable 'api.pure' requires keyword values [-Wdeprecated]
]])
])

AT_TEST(["], ["])
AT_TEST([{], [}])
m4_popdef([AT_TEST])

AT_CLEANUP


## ------------------------ ##
## %define enum variables.  ##
## ------------------------ ##

AT_SETUP([["%define" enum variables]])

# Check errors from the front-end, and the back-end.  Since the
# front-end quits before calling the back-end, these tests cannot be
# fused.

# Front-end.
AT_DATA([[input.y]],
[[%define lr.default-reduction bogus
%%
start: %empty;
]])
AT_BISON_CHECK([[-fcaret input.y]], [[1]], [[]],
[[input.y:1.9-28: error: invalid value for %define variable 'lr.default-reduction': 'bogus'
 %define lr.default-reduction bogus
         ^^^^^^^^^^^^^^^^^^^^
input.y:1.9-28:     accepted value: 'most'
input.y:1.9-28:     accepted value: 'consistent'
input.y:1.9-28:     accepted value: 'accepting'
]])

# Back-end.
AT_DATA([[input.y]],
[[%define api.push-pull neither
%%
start: %empty;
]])
AT_BISON_CHECK([[-fcaret input.y]], [[1]], [[]],
[[input.y:1.9-21: error: invalid value for %define variable 'api.push-pull': 'neither'
 %define api.push-pull neither
         ^^^^^^^^^^^^^
input.y:1.9-21:     accepted value: 'pull'
input.y:1.9-21:     accepted value: 'push'
input.y:1.9-21:     accepted value: 'both'
]])

AT_CLEANUP

## -------------------------------- ##
## %define backward compatibility.  ##
## -------------------------------- ##

AT_SETUP([["%define" backward compatibility]])

# The error messages tell us whether the variables are properly updated.
AT_DATA([[input.y]],
[[%define api.push_pull both
%define lr.keep_unreachable_states maybe
%define namespace "foo"
%define api.namespace {foo}
%define variant
%%
start: %empty;
]])
AT_BISON_CHECK([[-fcaret input.y]], [1], [],
[[input.y:1.9-21: warning: deprecated directive, use '%define api.push-pull both' [-Wdeprecated]
 %define api.push_pull both
         ^^^^^^^^^^^^^
input.y:2.9-34: warning: deprecated directive, use '%define lr.keep-unreachable-state maybe' [-Wdeprecated]
 %define lr.keep_unreachable_states maybe
         ^^^^^^^^^^^^^^^^^^^^^^^^^^
input.y:3.9-17: warning: deprecated directive, use '%define api.namespace foo' [-Wdeprecated]
 %define namespace "foo"
         ^^^^^^^^^
input.y:4.9-21: error: %define variable 'api.namespace' redefined
 %define api.namespace {foo}
         ^^^^^^^^^^^^^
input.y:3.9-17:     previous definition
 %define namespace "foo"
         ^^^^^^^^^
input.y:5.9-15: warning: deprecated directive, use '%define api.value.type variant' [-Wdeprecated]
 %define variant
         ^^^^^^^
]])

AT_CLEANUP

## ------------------------- ##
## Unused %define api.pure.  ##
## ------------------------- ##

AT_SETUP([[Unused %define api.pure]])

# AT_CHECK_API_PURE(DECLS, VALUE)
# -------------------------------
# Make sure Bison reports that '%define api.pure VALUE' is unused when DECLS
# are specified.
m4_define([AT_CHECK_API_PURE],
[
AT_DATA([[input.y]],
[[%define api.pure ]$2[
]$1[
%%
start: %empty;
]])

AT_BISON_CHECK([[input.y]], [[1]], [],
[[input.y:1.9-16: error: %define variable 'api.pure' is not used
]])
])

AT_CHECK_API_PURE([[%language "c++"]], [[]])
AT_CHECK_API_PURE([[%language "c++"]], [[false]])
AT_CHECK_API_PURE([[%language "c++" %glr-parser]], [[""]])
AT_CHECK_API_PURE([[%language "c++" %glr-parser]], [[false]])
AT_CHECK_API_PURE([[%language "java"]], [[true]])
AT_CHECK_API_PURE([[%language "java"]], [[false]])

AT_CLEANUP

## -------------------------------- ##
## C++ namespace reference errors.  ##
## -------------------------------- ##

AT_SETUP([[C++ namespace reference errors]])

# AT_CHECK_NAMESPACE_ERROR(NAMESPACE-DECL, ERROR, [ERROR], ...)
# -------------------------------------------------------------
# Make sure Bison reports all ERROR's for %define namespace "NAMESPACE-DECL".
m4_define([AT_CHECK_NAMESPACE_ERROR],
[
AT_DATA([[input.y]],
[[%language "C++"
%defines
%define api.namespace {]$1[}
%%
start: %empty;
]])

AT_BISON_CHECK([[input.y]], [1], [],
[m4_foreach([b4_arg], m4_dquote(m4_shift($@)),
[[input.y:3.9-21: error: ]b4_arg[
]])])
])

AT_CHECK_NAMESPACE_ERROR([[]],
                         [[namespace reference is empty]])
AT_CHECK_NAMESPACE_ERROR([[ @tb@@tb@  @tb@ @tb@]],
                         [[namespace reference is empty]])
AT_CHECK_NAMESPACE_ERROR([[foo::::bar]],
                         [[namespace reference has consecutive "::"]])
AT_CHECK_NAMESPACE_ERROR([[foo:: @tb@::bar]],
                         [[namespace reference has consecutive "::"]])
AT_CHECK_NAMESPACE_ERROR([[::::bar]],
                         [[namespace reference has consecutive "::"]])
AT_CHECK_NAMESPACE_ERROR([[:: ::bar]],
                         [[namespace reference has consecutive "::"]])
AT_CHECK_NAMESPACE_ERROR([[foo::bar::@tb@::]],
                         [[namespace reference has consecutive "::"]],
                         [[namespace reference has a trailing "::"]])
AT_CHECK_NAMESPACE_ERROR([[foo::bar::]],
                         [[namespace reference has a trailing "::"]])
AT_CHECK_NAMESPACE_ERROR([[foo::bar:: @tb@]],
                         [[namespace reference has a trailing "::"]])
AT_CHECK_NAMESPACE_ERROR([[::]],
                         [[namespace reference has a trailing "::"]])

AT_CLEANUP

## ------------------------ ##
## Bad character literals.  ##
## ------------------------ ##

# Bison used to accept character literals that were empty or contained
# too many characters.

# FIXME: AT_DATA or some variant of AT_DATA may eventually permit
# the final newline to be omitted.  See the threads starting at
# <http://lists.gnu.org/archive/html/bison-patches/2009-07/msg00019.html>.

AT_SETUP([[Bad character literals]])

AT_DATA([empty.y],
[[%%
start: '';
start: '
]])
AT_CHECK([[$PERL -e "print 'start: \'';" >> empty.y || exit 77]])

AT_BISON_CHECK([-fcaret empty.y], [1], [],
[[empty.y:2.8-9: warning: empty character literal [-Wother]
 start: '';
        ^^
empty.y:3.8-4.0: error: missing "'" at end of line
 start: '
        ^
empty.y:3.8-4.0: warning: empty character literal [-Wother]
 start: '
        ^
empty.y:4.8: error: missing "'" at end of file
 start: '
        ^
empty.y:4.8: warning: empty character literal [-Wother]
 start: '
        ^
]])

AT_DATA([two.y],
[[%%
start: 'ab';
start: 'ab
]])
AT_CHECK([[$PERL -e "print 'start: \'ab';" >> two.y || exit 77]])

AT_BISON_CHECK([two.y], [1], [],
[[two.y:2.8-11: warning: extra characters in character literal [-Wother]
two.y:3.8-4.0: error: missing "'" at end of line
two.y:3.8-4.0: warning: extra characters in character literal [-Wother]
two.y:4.8-10: error: missing "'" at end of file
two.y:4.8-10: warning: extra characters in character literal [-Wother]
]])

AT_DATA([three.y],
[[%%
start: 'abc';
start: 'abc
]])
AT_CHECK([[$PERL -e "print 'start: \'abc';" >> three.y || exit 77]])

AT_BISON_CHECK([three.y], [1], [],
[[three.y:2.8-12: warning: extra characters in character literal [-Wother]
three.y:3.8-4.0: error: missing "'" at end of line
three.y:3.8-4.0: warning: extra characters in character literal [-Wother]
three.y:4.8-11: error: missing "'" at end of file
three.y:4.8-11: warning: extra characters in character literal [-Wother]
]])

AT_CLEANUP

## ------------------------- ##
## Bad escapes in literals.  ##
## ------------------------- ##

AT_SETUP([[Bad escapes in literals]])

AT_DATA([input.y],
[[%%
start: '\777' '\0' '\xfff' '\x0'
       '\uffff' '\u0000' '\Uffffffff' '\U00000000'
       '\ ' '\A';
]])

# It is not easy to create special characters, we cannot even trust tr.
# Beside we cannot even expect "echo '\0'" to output two characters
# (well three with \n): at least Bash 3.2 converts the two-character
# sequence "\0" into a single NUL character.
AT_CHECK([[$PERL -e 'print "start: \"\\\t\\\f\\\0\\\1\" ;";' >> input.y \
           || exit 77]])

AT_BISON_CHECK([input.y], [1], [],
[[input.y:2.9-12: error: invalid number after \-escape: 777
input.y:2.8-13: warning: empty character literal [-Wother]
input.y:2.16-17: error: invalid number after \-escape: 0
input.y:2.15-18: warning: empty character literal [-Wother]
input.y:2.21-25: error: invalid number after \-escape: xfff
input.y:2.20-26: warning: empty character literal [-Wother]
input.y:2.29-31: error: invalid number after \-escape: x0
input.y:2.28-32: warning: empty character literal [-Wother]
input.y:3.9-14: error: invalid number after \-escape: uffff
input.y:3.8-15: warning: empty character literal [-Wother]
input.y:3.18-23: error: invalid number after \-escape: u0000
input.y:3.17-24: warning: empty character literal [-Wother]
input.y:3.27-36: error: invalid number after \-escape: Uffffffff
input.y:3.26-37: warning: empty character literal [-Wother]
input.y:3.40-49: error: invalid number after \-escape: U00000000
input.y:3.39-50: warning: empty character literal [-Wother]
input.y:4.9-10: error: invalid character after \-escape: ' '
input.y:4.8-11: warning: empty character literal [-Wother]
input.y:4.14-15: error: invalid character after \-escape: A
input.y:4.13-16: warning: empty character literal [-Wother]
input.y:5.9-16: error: invalid character after \-escape: \t
input.y:5.17: error: invalid character after \-escape: \f
input.y:5.18: error: invalid character after \-escape: \0
input.y:5.19: error: invalid character after \-escape: \001
]])

AT_CLEANUP

## ------------------------- ##
## LAC: Errors for %define.  ##
## ------------------------- ##

AT_SETUP([[LAC: Errors for %define]])

AT_DATA([[input.y]],
[[%%
start: %empty;
]])

# parse.lac.* options are useless if LAC isn't actually activated.
AT_BISON_CHECK([[-Dparse.lac.es-capacity-initial=1 input.y]],
               [[1]], [],
[[<command line>:2: error: %define variable 'parse.lac.es-capacity-initial' is not used
]])
AT_BISON_CHECK([[-Dparse.lac.memory-trace=full input.y]],
               [[1]], [],
[[<command line>:2: error: %define variable 'parse.lac.memory-trace' is not used
]])

AT_CLEANUP

## ---------------------- ##
## -Werror combinations.  ##
## ---------------------- ##

AT_SETUP([[-Werror combinations]])

AT_DATA([[input.y]],
[[%%
a: '0' { $$ = $; };
]])

# -Werror is not enabled by -Wall or equivalent.
AT_BISON_CHECK([[-Wall input.y]], [[0]], [[]],
[[input.y:2.15: warning: stray '$' [-Wother]
]])
AT_BISON_CHECK([[-W input.y]], [[0]], [[]],
[[input.y:2.15: warning: stray '$' [-Wother]
]])
AT_BISON_CHECK([[-Wno-none input.y]], [[0]], [[]],
[[input.y:2.15: warning: stray '$' [-Wother]
]])

# -Werror is not disabled by -Wnone or equivalent.
AT_BISON_CHECK([[-Werror,none,other input.y]], [[1]], [[]],
[[input.y:2.15: error: stray '$' [-Werror=other]
]])
AT_BISON_CHECK([[-Werror,no-all,other input.y]], [[1]], [[]],
[[input.y:2.15: error: stray '$' [-Werror=other]
]])

# Check that -Wno-error keeps warnings enabled, but non fatal.
AT_BISON_CHECK([[-Werror -Wno-error=other input.y]], [[0]], [[]],
[[input.y:2.15: warning: stray '$' [-Wother]
]])

AT_BISON_CHECK([[-Wno-error=other -Werror input.y]], [[0]], [[]],
[[input.y:2.15: warning: stray '$' [-Wother]
]])

AT_BISON_CHECK([[-Werror=other -Wno-other input.y]], [[0]], [[]],
[[]])

AT_CLEANUP


## ------------------------------------------------------ ##
## %name-prefix and %define api.prefix are incompatible.  ##
## ------------------------------------------------------ ##

AT_SETUP([[%name-prefix and api.prefix are incompatible]])

# AT_TEST(DIRECTIVES, OPTIONS, ERROR-LOCATION)
# --------------------------------------------
m4_pushdef([AT_TEST],
[AT_DATA([[input.y]],
[[$1
%%
exp: %empty;
]])
AT_BISON_CHECK([[$2 input.y]], [[1]], [[]],
[[$3: error: '%name-prefix' and '%define api.prefix' cannot be used together
]])
])

AT_TEST([%define api.prefix {foo} %name-prefix "bar"], [], [input.y:1.9-18])
AT_TEST([], [-Dapi.prefix={foo} -p bar], [<command line>:2])
AT_TEST([%name-prefix "bar"], [-Dapi.prefix={foo}], [<command line>:2])
AT_TEST([%define api.prefix {foo}], [-p bar], [input.y:1.9-18])

m4_popdef([AT_TEST])

AT_CLEANUP


## -------------- ##
## Stray $ or @.  ##
## -------------- ##

AT_SETUP([[Stray $ or @]])

# Give %printer and %destructor "<*> exp TOK" instead of "<*>" to
# check that the warnings are reported once, not three times.

AT_DATA_GRAMMAR([[input.y]],
[[%type <TYPE> exp
%token <TYPE> TOK TOK2
%destructor     { $%; @%; } <*> exp TOK;
%initial-action { $%; @%; };
%printer        { $%; @%; } <*> exp TOK;
%{ $ @ %} // Should not warn.
%%
exp: TOK        { $%; @%; $$ = $1; };
%%
$ @ // Should not warn.
]])

AT_BISON_CHECK([[-Wall input.y]], 0, [],
[[input.y:11.19: warning: stray '$' [-Wother]
input.y:11.23: warning: stray '@' [-Wother]
input.y:12.19: warning: stray '$' [-Wother]
input.y:12.23: warning: stray '@' [-Wother]
input.y:13.19: warning: stray '$' [-Wother]
input.y:13.23: warning: stray '@' [-Wother]
input.y:16.19: warning: stray '$' [-Wother]
input.y:16.23: warning: stray '@' [-Wother]
]])

AT_CLEANUP



## ---------------- ##
## Code injection.  ##
## ---------------- ##


AT_SETUP([[Code injection]])

m4_pattern_allow([^m4_errprintn$])

# AT_TEST([MACRO])
# ----------------
# Try to have MACRO be run by bison.
m4_pushdef([AT_TEST],
[AT_DATA([[input.y]],
[[%type <$1(DEAD %type)> exp
%token <$1(DEAD %token)> a
%token b
%initial-action
{
  $$;
  $<$1(DEAD %initial-action)>$
};
%printer
{
  $$
  $<$1(DEAD %printer)>$
} <> <*>;
%lex-param
{
  $1(DEAD %lex-param)
};
%parse-param
{
  $1(DEAD %parse-param)
};
%%
exp:
  a a[name] b
  {
    $$;
    $][1;
    $<$1(DEAD action 1)>$
    $<$1(DEAD action 2)>1
    $<$1(DEAD action 3)>name
    $<$1(DEAD action 4)>0
    ;
  };
]])

# FIXME: Provide a means to iterate over all the skeletons.
AT_BISON_CHECK([[-d               input.y]])
AT_BISON_CHECK([[-d -S glr.c      input.y]])
AT_BISON_CHECK([[-d -S lalr1.cc   input.y]])
AT_BISON_CHECK([[-d -S glr.cc     input.y]])
AT_BISON_CHECK([[   -S lalr1.java input.y]])
])

AT_TEST([m4_errprintn])
AT_TEST([@:>@m4_errprintn])

m4_popdef([AT_TEST])

AT_CLEANUP

##----------------------- ##
## Deprecated directives. ##
## ---------------------- ##

AT_SETUP([[Deprecated directives]])

AT_KEYWORDS([[deprec]])

AT_DATA_GRAMMAR([[input.y]],
[[
%default_prec
%error_verbose
%expect_rr 0
%file-prefix = "foo"
%file-prefix
 =
"bar"
%fixed-output_files
%fixed_output-files
%fixed-output-files
%name-prefix= "foo"
%no-default_prec
%no_default-prec
%no_lines
%output = "foo"
%pure_parser
%token_table
%glr-parser
%% exp : '0'
]])

AT_BISON_CHECK([[input.y]], [[0]], [[]],
[[input.y:10.1-13: warning: deprecated directive: '%default_prec', use '%default-prec' [-Wdeprecated]
input.y:11.1-14: warning: deprecated directive: '%error_verbose', use '%define parse.error verbose' [-Wdeprecated]
input.y:12.1-10: warning: deprecated directive: '%expect_rr', use '%expect-rr' [-Wdeprecated]
input.y:13.1-14: warning: deprecated directive: '%file-prefix =', use '%file-prefix' [-Wdeprecated]
input.y:14.1-15.2: warning: deprecated directive: '%file-prefix\n =', use '%file-prefix' [-Wdeprecated]
input.y:17.1-19: warning: deprecated directive: '%fixed-output_files', use '%fixed-output-files' [-Wdeprecated]
input.y:18.1-19: warning: deprecated directive: '%fixed_output-files', use '%fixed-output-files' [-Wdeprecated]
input.y:20.1-13: warning: deprecated directive: '%name-prefix=', use '%name-prefix' [-Wdeprecated]
input.y:21.1-16: warning: deprecated directive: '%no-default_prec', use '%no-default-prec' [-Wdeprecated]
input.y:22.1-16: warning: deprecated directive: '%no_default-prec', use '%no-default-prec' [-Wdeprecated]
input.y:23.1-9: warning: deprecated directive: '%no_lines', use '%no-lines' [-Wdeprecated]
input.y:24.1-9: warning: deprecated directive: '%output =', use '%output' [-Wdeprecated]
input.y:25.1-12: warning: deprecated directive: '%pure_parser', use '%pure-parser' [-Wdeprecated]
input.y:26.1-12: warning: deprecated directive: '%token_table', use '%token-table' [-Wdeprecated]
]])

AT_CLEANUP

## ---------------------------- ##
## Unput's effect on locations. ##
## ---------------------------- ##
dnl When the scanner detects a deprecated construct, it unputs the correct
dnl version, but it should *not* have any impact on the scanner cursor. If it
dnl does, the locations of directives on the same line become erroneous.

AT_SETUP([[Unput's effect on locations]])

AT_KEYWORDS([[deprec]])

AT_DATA_GRAMMAR([[input.y]],
[[
%glr-parser
%expect_rr 42 %expect_rr 42
              %expect_rr 42
%error_verbose %error_verbose
               %error_verbose
%% exp: '0'
]])

AT_BISON_CHECK([[input.y]], [[1]], [[]],
[[input.y:11.1-10: warning: deprecated directive: '%expect_rr', use '%expect-rr' [-Wdeprecated]
input.y:11.15-24: warning: deprecated directive: '%expect_rr', use '%expect-rr' [-Wdeprecated]
input.y:12.15-24: warning: deprecated directive: '%expect_rr', use '%expect-rr' [-Wdeprecated]
input.y:13.1-14: warning: deprecated directive: '%error_verbose', use '%define parse.error verbose' [-Wdeprecated]
input.y:13.16-29: warning: deprecated directive: '%error_verbose', use '%define parse.error verbose' [-Wdeprecated]
input.y:13.11-21: error: %define variable 'parse.error' redefined
input.y:13-6:         previous definition
input.y:14.16-29: warning: deprecated directive: '%error_verbose', use '%define parse.error verbose' [-Wdeprecated]
input.y:14.11-21: error: %define variable 'parse.error' redefined
input.y:13.11-21:     previous definition
]])

AT_CLEANUP

##--------------------------- ##
## Non-deprecated directives. ##
## -------------------------- ##

AT_SETUP([[Non-deprecated directives]])

AT_KEYWORDS([[deprec]])

AT_DATA_GRAMMAR([[input.y]],
[[
%default-prec
%error-verbose
%expect-rr 42
%file-prefix "foo"
%file-prefix
"bar"
%fixed-output-files
%name-prefix "foo"
%no-default-prec
%no-lines
%output "foo"
%pure-parser
%token-table
%% exp : '0'
]])

AT_BISON_CHECK([[input.y]], [[0]], [[]],
[[input.y: warning: %expect-rr applies only to GLR parsers [-Wother]
]])

AT_CLEANUP<|MERGE_RESOLUTION|>--- conflicted
+++ resolved
@@ -690,29 +690,6 @@
           ^^^^^
 ]])
 
-<<<<<<< HEAD
-AT_BISON_CHECK([-fcaret input.y], [1], [],
-[[input.y:8.7-11: error: %type redeclaration for "foo"
- %type <baz>       "foo"
-       ^^^^^
-input.y:3.7-11:     previous declaration
- %type <bar>       foo
-       ^^^^^
-input.y:9.10-14: error: %printer redeclaration for "foo"
- %printer {baz}    "foo"
-          ^^^^^
-input.y:4.10-14:     previous declaration
- %printer {bar}    foo
-          ^^^^^
-input.y:10.13-17: error: %destructor redeclaration for "foo"
- %destructor {baz} "foo"
-             ^^^^^
-input.y:5.13-17:      previous declaration
- %destructor {bar} foo
-             ^^^^^
-input.y:11.1-5: error: %left redeclaration for "foo"
- %left             "foo"
-=======
 AT_TEST([[%token foo "foo"
 %destructor {bar} "foo"
 %destructor {baz} foo
@@ -744,50 +721,49 @@
 # This time, declare the alias after its use.
 
 # Precedence/associativity.
-AT_TEST([[%left "foo"
-%left foo
-%token foo "foo"
-%%
-exp: foo;
-]],
-[[input.y:2.1-5: error: %left redeclaration for foo
- %left foo
->>>>>>> b167e7ba
- ^^^^^
-input.y:1.1-5:     previous declaration
- %left "foo"
- ^^^^^
-]])
-
-# Printer.
-AT_TEST([[%printer {} "foo"
-%printer {} foo
-%token foo "foo"
-%%
-exp: foo;
-]],
-[[input.y:2.10-11: error: %printer redeclaration for foo
- %printer {} foo
-          ^^
-input.y:1.10-11:     previous declaration
- %printer {} "foo"
-          ^^
-]])
-
-# Destructor.
-AT_TEST([[%destructor {} "foo"
-%destructor {} foo
-%token foo "foo"
-%%
-exp: foo;
-]],
-[[input.y:2.13-14: error: %destructor redeclaration for foo
- %destructor {} foo
-             ^^
-input.y:1.13-14:     previous declaration
- %destructor {} "foo"
-             ^^
-]])
+## FIXME: AT_TEST([[%left "foo"
+## FIXME: %left foo
+## FIXME: %token foo "foo"
+## FIXME: %%
+## FIXME: exp: foo;
+## FIXME: ]],
+## FIXME: [[input.y:2.1-5: error: %left redeclaration for foo
+## FIXME:  %left foo
+## FIXME:  ^^^^^
+## FIXME: input.y:1.1-5:     previous declaration
+## FIXME:  %left "foo"
+## FIXME:  ^^^^^
+## FIXME: ]])
+
+## FIXME: # Printer.
+## FIXME: AT_TEST([[%printer {} "foo"
+## FIXME: %printer {} foo
+## FIXME: %token foo "foo"
+## FIXME: %%
+## FIXME: exp: foo;
+## FIXME: ]],
+## FIXME: [[input.y:2.10-11: error: %printer redeclaration for foo
+## FIXME:  %printer {} foo
+## FIXME:           ^^
+## FIXME: input.y:1.10-11:     previous declaration
+## FIXME:  %printer {} "foo"
+## FIXME:           ^^
+## FIXME: ]])
+
+## FIXME: # Destructor.
+## FIXME: AT_TEST([[%destructor {} "foo"
+## FIXME: %destructor {} foo
+## FIXME: %token foo "foo"
+## FIXME: %%
+## FIXME: exp: foo;
+## FIXME: ]],
+## FIXME: [[input.y:2.13-14: error: %destructor redeclaration for foo
+## FIXME:  %destructor {} foo
+## FIXME:              ^^
+## FIXME: input.y:1.13-14:     previous declaration
+## FIXME:  %destructor {} "foo"
+## FIXME:              ^^
+## FIXME: ]])
 
 m4_popdef([AT_TEST])
 AT_CLEANUP
