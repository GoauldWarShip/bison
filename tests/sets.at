# Exercising Bison Grammar Sets.                      -*- Autotest -*-

# Copyright (C) 2001-2002, 2005, 2007, 2009-2012 Free Software
# Foundation, Inc.

# This program is free software: you can redistribute it and/or modify
# it under the terms of the GNU General Public License as published by
# the Free Software Foundation, either version 3 of the License, or
# (at your option) any later version.
#
# This program is distributed in the hope that it will be useful,
# but WITHOUT ANY WARRANTY; without even the implied warranty of
# MERCHANTABILITY or FITNESS FOR A PARTICULAR PURPOSE.  See the
# GNU General Public License for more details.
#
# You should have received a copy of the GNU General Public License
# along with this program.  If not, see <http://www.gnu.org/licenses/>.


# AT_EXTRACT_SETS(INPUT, OUTPUT)
# ------------------------------
# Extract the information about the grammar sets from a bison
# trace output (INPUT), and save it in OUTPUT.
# And remember, there is no alternation in portable sed.
m4_define([AT_EXTRACT_SETS],
[AT_DATA([extract.sed],
[[#n
/^NULLABLE$/ {
   :null
   p
   n
   /^[	 ]*$/ !b null
}
/^FIRSTS$/ {
   :firsts
   p
   n
   /^[	 ]*$/ !b firsts
}
/^FDERIVES$/ {
   :fderiv
   p
   n
   /^[	 ]*$/ !b fderiv
}
/^DERIVES$/ {
   :deriv
   p
   n
   /^[	 ]*$/ !b deriv
}
]])
AT_CHECK([sed -f extract.sed $1], 0, [stdout])
AT_CHECK([mv stdout $2])
])



AT_BANNER([[Grammar Sets (Firsts etc.).]])


## ---------- ##
## Nullable.  ##
## ---------- ##

AT_SETUP([Nullable])

# At some point, nullable had been smoking grass, and managed to say:
#
# Entering set_nullable
# NULLABLE
#         'e': yes
#         (null): no
# ...

AT_DATA([[input.y]],
[[%%
e: 'e' | /* Nothing */;
]])

AT_BISON_CHECK([[--trace=sets input.y]], [], [], [stderr])
AT_EXTRACT_SETS([stderr], [sets])
AT_CHECK([[cat sets]], [],
[[DERIVES
	$accept derives
		  0  e $end
	e derives
		  1  'e'
		  2  /* empty */
NULLABLE
	$accept: no
	e: yes
FIRSTS
	$accept firsts
		$accept
		e
	e firsts
		e
FDERIVES
	$accept derives
		  0  e $end
		  1  'e'
		  2  /* empty */
	e derives
		  1  'e'
		  2  /* empty */
]])

AT_CLEANUP


## ---------------- ##
## Broken Closure.  ##
## ---------------- ##

# TC was once broken during a massive `simplification' of the code.
# It resulted in bison dumping core on the following grammar (the
# computation of FIRSTS uses TC).  It managed to produce a pretty
# exotic closure:
#
# TC: Input
#
#    01234567
#   +--------+
#  0| 1      |
#  1|  1     |
#  2|   1    |
#  3|    1   |
#  4|     1  |
#  5|      1 |
#  6|       1|
#  7|        |
#   +--------+
#
# TC: Output
#
#    01234567
#   +--------+
#  0| 1      |
#  1| 111    |
#  2| 111    |
#  3| 1111   |
#  4| 111 1  |
#  5| 111  1 |
#  6| 111   1|
#  7| 111    |
#   +--------+
#
# instead of that below.

AT_SETUP([Broken Closure])

AT_DATA([input.y],
[[%%
a: b;
b: c;
c: d;
d: e;
e: f;
f: g;
g: h;
h: 'h';
]])

AT_BISON_CHECK([[--trace=sets input.y]], [], [], [stderr])

AT_CHECK([[sed -n 's/[	 ]*$//;/^RTC: Firsts Output BEGIN/,/^RTC: Firsts Output END/p' stderr]], [],
[[RTC: Firsts Output BEGIN

   012345678
  .---------.
 0|111111111|
 1| 11111111|
 2|  1111111|
 3|   111111|
 4|    11111|
 5|     1111|
 6|      111|
 7|       11|
 8|        1|
  `---------'
RTC: Firsts Output END
]])

AT_CLEANUP



## -------- ##
## Firsts.  ##
## -------- ##

AT_SETUP([Firsts])

AT_DATA([input.y],
[[%nonassoc '<' '>'
%left '+' '-'
%right '^' '='
%%
exp:
   exp '<' exp
 | exp '>' exp
 | exp '+' exp
 | exp '-' exp
 | exp '^' exp
 | exp '=' exp
 | "exp"
 ;
]])

AT_BISON_CHECK([[--trace=sets input.y]], [], [], [stderr])
AT_EXTRACT_SETS([stderr], [sets])
AT_CHECK([[cat sets]], [],
[[DERIVES
	$accept derives
		  0  exp $end
	exp derives
		  1  exp '<' exp
		  2  exp '>' exp
		  3  exp '+' exp
		  4  exp '-' exp
		  5  exp '^' exp
		  6  exp '=' exp
		  7  "exp"
NULLABLE
	$accept: no
	exp: no
FIRSTS
	$accept firsts
		$accept
		exp
	exp firsts
		exp
FDERIVES
	$accept derives
		  0  exp $end
		  1  exp '<' exp
		  2  exp '>' exp
		  3  exp '+' exp
		  4  exp '-' exp
		  5  exp '^' exp
		  6  exp '=' exp
		  7  "exp"
	exp derives
		  1  exp '<' exp
		  2  exp '>' exp
		  3  exp '+' exp
		  4  exp '-' exp
		  5  exp '^' exp
		  6  exp '=' exp
		  7  "exp"
]])

AT_CLEANUP




## -------- ##
## Accept.  ##
## -------- ##

# In some weird cases Bison could compute an incorrect final state
# number.  This happens only if the $end token is used in the user
# grammar, which is a very suspicious accidental feature introduced as
# a side effect of allowing the user to name $end using `%token END 0
# "end of file"'.

AT_SETUP([Accept])

AT_DATA([input.y],
[[%token END 0
%%
input:
  'a'
| '(' input ')'
| '(' error END
;
]])

AT_BISON_CHECK([[-v -o input.c input.y]])

# Get the final state in the parser.
AT_CHECK([[sed -n 's/.*define YYFINAL *\([0-9][0-9]*\)/final state \1/p' input.c]],
         0, [stdout])
mv stdout expout

# Get the final state in the report, from the "accept" action..
AT_CHECK([sed -n '
<<<<<<< HEAD
           /^state \(.*\)/{
             s//final state \1/
             x
           }
           / accept/{
             x
             p
             q
           }
        ' input.output],
        0, [expout])
=======
           /^State \(.*\)/{
	     s//final state \1/
	     x
	   }
	   / accept/{
	     x
	     p
	     q
	   }
	' input.output],
	0, [expout])
>>>>>>> 05c93b7d

AT_CLEANUP<|MERGE_RESOLUTION|>--- conflicted
+++ resolved
@@ -287,19 +287,6 @@
 
 # Get the final state in the report, from the "accept" action..
 AT_CHECK([sed -n '
-<<<<<<< HEAD
-           /^state \(.*\)/{
-             s//final state \1/
-             x
-           }
-           / accept/{
-             x
-             p
-             q
-           }
-        ' input.output],
-        0, [expout])
-=======
            /^State \(.*\)/{
 	     s//final state \1/
 	     x
@@ -311,6 +298,5 @@
 	   }
 	' input.output],
 	0, [expout])
->>>>>>> 05c93b7d
 
 AT_CLEANUP