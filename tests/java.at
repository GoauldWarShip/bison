--- conflicted
+++ resolved
@@ -752,11 +752,7 @@
 %define stype "java.awt.Color"
 %type<java.awt.Color> start;
 %define api.location.type "MyLoc"
-<<<<<<< HEAD
-%define position_type "MyPos"
-=======
 %define api.position.type "MyPos"
->>>>>>> 7287be84
 %code { class MyPos {} }]], [[$$ = $<java.awt.Color>1;]], [[MyPos]])
 AT_CHECK([[grep 'java.awt.Color' YYParser.java]], [0], [ignore])
 AT_CHECK([[$EGREP -v ' */?\*' YYParser.java | grep 'Position']], [1], [ignore])
@@ -766,11 +762,7 @@
 %define stype "java.awt.Color"
 %type<java.awt.Color> start;
 %define api.location.type "MyLoc"
-<<<<<<< HEAD
-%define position_type "MyPos"
-=======
 %define api.position.type "MyPos"
->>>>>>> 7287be84
 %code { class MyPos {} }]], [], [[return EOF;]], [],
 [[$$ = $<java.awt.Color>1;]],
 [[java.awt.Color]], [[MyPos]], [[MyLoc]])
