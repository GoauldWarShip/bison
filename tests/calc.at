--- conflicted
+++ resolved
@@ -503,26 +503,17 @@
 # Make sure we did not introduce bad spaces.  Checked here because all
 # the skeletons are (or should be) exercized here.
 m4_define([AT_CHECK_SPACES],
-<<<<<<< HEAD
-[# No initial empty lines.
-AT_CHECK([sed -ne '/./q;=;p;' $1])
-# No trailing spaces.
-AT_CHECK([sed -ne '/[ ]$/{=;p;}' $1])
-# No tabulations.
-AT_CHECK([sed -ne '/[	]/{=;p;}' $1])
-# No final empty lines.
-AT_CHECK([sed -ne '${/^$/{=;p;};}' $1])
-=======
 [AT_CHECK([$PERL -ne '
   chomp;
   print "$.: {$_}\n"
     if (# No starting/ending empty lines.
         (eof || $. == 1) && /^\s*$/
-        # No trailing space.  FIXME: not ready for "maint".
-        # || /\s$/
+        # No trailing space.
+        || /\s$/
+        # No tabs.
+        || /\t/
         )' $1
 ])dnl
->>>>>>> c12c4c50
 ])
 
 
