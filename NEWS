GNU Bison NEWS

* Noteworthy changes in release ?.? (????-??-??) [?]

<<<<<<< HEAD
** Changes in the format of error messages

  This used to be the format of many error reports:

    foo.y:5.10-24: result type clash on merge function 'merge': <t3> != <t2>
    foo.y:4.13-27: previous declaration

  It is now:

    foo.y:5.10-25: result type clash on merge function 'merge': <t3> != <t2>
    foo.y:4.13-27:     previous declaration

** Exception safety (lalr1.cc)

  The parse function now catches exceptions, uses the %destructors to
  release memory (the lookahead symbol and the symbols pushed on the stack)
  before re-throwing the exception.

  This feature is somewhat experimental.  User feedback would be
  appreciated.

** New %define variable: api.location.type (glr.cc, lalr1.cc, lalr1.java)

  The %define variable api.location.type defines the name of the type to use
  for locations.  When defined, Bison no longer generates the position.hh
  and location.hh files, nor does the parser will include them: the user is
  then responsible to define her type.

  This can be used in programs with several parsers to factor their location
  and position files: let one of them generate them, and the others just use
  them.

  This feature was actually introduced, but not documented, in Bison 2.5,
  under the name "location_type" (which is maintained for backward
  compatibility).

  For consistency, lalr1.java's %define variables location_type and
  position_type are deprecated in favor of api.location.type and
  api.position.type.

** Graph improvements in DOT and XSLT

  The graphical presentation of the states is more readable: their shape is
  now rectangular, the state number is clearly displayed, and the items are
  numbered and left-justified.

  The reductions are now explicitly represented as transitions to other
  diamond shaped nodes.

  These changes are present in both --graph output and xml2dot.xsl XSLT
  processing, with minor (documented) differences.

  Two nodes were added to the documentation: Xml and Graphviz.
=======
** Bug fixes

  Warnings about uninitialized yylloc in yyparse have been fixed.

** Documentation

  The sections about shift/reduce and reduce/reduce conflicts resolution
  have been fixed and extended.
>>>>>>> fb4c8a7c

* Noteworthy changes in release 2.6.5 (2012-11-07) [stable]

  We consider compiler warnings about Bison generated parsers to be bugs.
  Rather than working around them in your own project, please consider
  reporting them to us.

** Bug fixes

  Warnings about uninitialized yylval and/or yylloc for push parsers with a
  pure interface have been fixed for GCC 4.0 up to 4.8, and Clang 2.9 to
  3.2.

  Other issues in the test suite have been addressed.

  Nul characters are correctly displayed in error messages.

  When possible, yylloc is correctly initialized before calling yylex.  It
  is no longer necessary to initialize it in the %initial-action.

* Noteworthy changes in release 2.6.4 (2012-10-23) [stable]

  Bison 2.6.3's --version was incorrect.  This release fixes this issue.

* Noteworthy changes in release 2.6.3 (2012-10-22) [stable]

** Bug fixes

  Bugs and portability issues in the test suite have been fixed.

  Some errors in translations have been addressed, and --help now directs
  users to the appropriate place to report them.

  Stray Info files shipped by accident are removed.

  Incorrect definitions of YY_, issued by yacc.c when no parser header is
  generated, are removed.

  All the generated headers are self-contained.

** Header guards (yacc.c, glr.c, glr.cc)

  In order to avoid collisions, the header guards are now
  YY_<PREFIX>_<FILE>_INCLUDED, instead of merely <PREFIX>_<FILE>.
  For instance the header generated from

    %define api.prefix "calc"
    %defines "lib/parse.h"

  will use YY_CALC_LIB_PARSE_H_INCLUDED as guard.

** Fix compiler warnings in the generated parser (yacc.c, glr.c)

  The compilation of pure parsers (%define api.pure) can trigger GCC
  warnings such as:

    input.c: In function 'yyparse':
    input.c:1503:12: warning: 'yylval' may be used uninitialized in this
                              function [-Wmaybe-uninitialized]
       *++yyvsp = yylval;
                ^

  This is now fixed; pragmas to avoid these warnings are no longer needed.

  Warnings from clang ("equality comparison with extraneous parentheses" and
  "function declared 'noreturn' should not return") have also been
  addressed.

* Noteworthy changes in release 2.6.2 (2012-08-03) [stable]

** Bug fixes

  Buffer overruns, complaints from Flex, and portability issues in the test
  suite have been fixed.

** Spaces in %lex- and %parse-param (lalr1.cc, glr.cc)

  Trailing end-of-lines in %parse-param or %lex-param would result in
  invalid C++.  This is fixed.

** Spurious spaces and end-of-lines

  The generated files no longer end (nor start) with empty lines.

* Noteworthy changes in release 2.6.1 (2012-07-30) [stable]

  Bison no longer executes user-specified M4 code when processing a grammar.

** Future Changes

  In addition to the removal of the features announced in Bison 2.6, the
  next major release will remove the "Temporary hack for adding a semicolon
  to the user action", as announced in the release 2.5.  Instead of:

    exp: exp "+" exp { $$ = $1 + $3 };

  write:

    exp: exp "+" exp { $$ = $1 + $3; };

** Bug fixes

*** Type names are now properly escaped.

*** glr.cc: set_debug_level and debug_level work as expected.

*** Stray @ or $ in actions

  While Bison used to warn about stray $ or @ in action rules, it did not
  for other actions such as printers, destructors, or initial actions.  It
  now does.

** Type names in actions

  For consistency with rule actions, it is now possible to qualify $$ by a
  type-name in destructors, printers, and initial actions.  For instance:

    %printer { fprintf (yyo, "(%d, %f)", $<ival>$, $<fval>$); } <*> <>;

  will display two values for each typed and untyped symbol (provided
  that YYSTYPE has both "ival" and "fval" fields).

* Noteworthy changes in release 2.6 (2012-07-19) [stable]

** Future Changes

  The next major release of Bison will drop support for the following
  deprecated features.  Please report disagreements to bug-bison@gnu.org.

*** K&R C parsers

  Support for generating parsers in K&R C will be removed.  Parsers
  generated for C support ISO C90, and are tested with ISO C99 and ISO C11
  compilers.

*** Features deprecated since Bison 1.875

  The definitions of yystype and yyltype will be removed; use YYSTYPE and
  YYLTYPE.

  YYPARSE_PARAM and YYLEX_PARAM, deprecated in favor of %parse-param and
  %lex-param, will no longer be supported.

  Support for the preprocessor symbol YYERROR_VERBOSE will be removed, use
  %error-verbose.

*** The generated header will be included (yacc.c)

  Instead of duplicating the content of the generated header (definition of
  YYSTYPE, yyparse declaration etc.), the generated parser will include it,
  as is already the case for GLR or C++ parsers.  This change is deferred
  because existing versions of ylwrap (e.g., Automake 1.12.1) do not support
  it.

** Generated Parser Headers

*** Guards (yacc.c, glr.c, glr.cc)

  The generated headers are now guarded, as is already the case for C++
  parsers (lalr1.cc).  For instance, with --defines=foo.h:

    #ifndef YY_FOO_H
    # define YY_FOO_H
    ...
    #endif /* !YY_FOO_H  */

*** New declarations (yacc.c, glr.c)

  The generated header now declares yydebug and yyparse.  Both honor
  --name-prefix=bar_, and yield

    int bar_parse (void);

  rather than

    #define yyparse bar_parse
    int yyparse (void);

  in order to facilitate the inclusion of several parser headers inside a
  single compilation unit.

*** Exported symbols in C++

  The symbols YYTOKEN_TABLE and YYERROR_VERBOSE, which were defined in the
  header, are removed, as they prevent the possibility of including several
  generated headers from a single compilation unit.

*** YYLSP_NEEDED

  For the same reasons, the undocumented and unused macro YYLSP_NEEDED is no
  longer defined.

** New %define variable: api.prefix

  Now that the generated headers are more complete and properly protected
  against multiple inclusions, constant names, such as YYSTYPE are a
  problem.  While yyparse and others are properly renamed by %name-prefix,
  YYSTYPE, YYDEBUG and others have never been affected by it.  Because it
  would introduce backward compatibility issues in projects not expecting
  YYSTYPE to be renamed, instead of changing the behavior of %name-prefix,
  it is deprecated in favor of a new %define variable: api.prefix.

  The following examples compares both:

    %name-prefix "bar_"               | %define api.prefix "bar_"
    %token <ival> FOO                   %token <ival> FOO
    %union { int ival; }                %union { int ival; }
    %%                                  %%
    exp: 'a';                           exp: 'a';

  bison generates:

    #ifndef BAR_FOO_H                   #ifndef BAR_FOO_H
    # define BAR_FOO_H                  # define BAR_FOO_H

    /* Enabling traces.  */             /* Enabling traces.  */
    # ifndef YYDEBUG                  | # ifndef BAR_DEBUG
                                      > #  if defined YYDEBUG
                                      > #   if YYDEBUG
                                      > #    define BAR_DEBUG 1
                                      > #   else
                                      > #    define BAR_DEBUG 0
                                      > #   endif
                                      > #  else
    #  define YYDEBUG 0               | #   define BAR_DEBUG 0
                                      > #  endif
    # endif                           | # endif

    # if YYDEBUG                      | # if BAR_DEBUG
    extern int bar_debug;               extern int bar_debug;
    # endif                             # endif

    /* Tokens.  */                      /* Tokens.  */
    # ifndef YYTOKENTYPE              | # ifndef BAR_TOKENTYPE
    #  define YYTOKENTYPE             | #  define BAR_TOKENTYPE
       enum yytokentype {             |    enum bar_tokentype {
         FOO = 258                           FOO = 258
       };                                  };
    # endif                             # endif

    #if ! defined YYSTYPE \           | #if ! defined BAR_STYPE \
     && ! defined YYSTYPE_IS_DECLARED |  && ! defined BAR_STYPE_IS_DECLARED
    typedef union YYSTYPE             | typedef union BAR_STYPE
    {                                   {
     int ival;                           int ival;
    } YYSTYPE;                        | } BAR_STYPE;
    # define YYSTYPE_IS_DECLARED 1    | # define BAR_STYPE_IS_DECLARED 1
    #endif                              #endif

    extern YYSTYPE bar_lval;          | extern BAR_STYPE bar_lval;

    int bar_parse (void);               int bar_parse (void);

    #endif /* !BAR_FOO_H  */            #endif /* !BAR_FOO_H  */

* Noteworthy changes in release 2.5.1 (2012-06-05) [stable]

** Future changes:

  The next major release will drop support for generating parsers in K&R C.

** yacc.c: YYBACKUP works as expected.

** glr.c improvements:

*** Location support is eliminated when not requested:

  GLR parsers used to include location-related code even when locations were
  not requested, and therefore not even usable.

*** __attribute__ is preserved:

  __attribute__ is no longer disabled when __STRICT_ANSI__ is defined (i.e.,
  when -std is passed to GCC).

** lalr1.java: several fixes:

  The Java parser no longer throws ArrayIndexOutOfBoundsException if the
  first token leads to a syntax error.  Some minor clean ups.

** Changes for C++:

*** C++11 compatibility:

  C and C++ parsers use "nullptr" instead of "0" when __cplusplus is 201103L
  or higher.

*** Header guards

  The header files such as "parser.hh", "location.hh", etc. used a constant
  name for preprocessor guards, for instance:

    #ifndef BISON_LOCATION_HH
    # define BISON_LOCATION_HH
    ...
    #endif // !BISON_LOCATION_HH

  The inclusion guard is now computed from "PREFIX/FILE-NAME", where lower
  case characters are converted to upper case, and series of
  non-alphanumerical characters are converted to an underscore.

  With "bison -o lang++/parser.cc", "location.hh" would now include:

    #ifndef YY_LANG_LOCATION_HH
    # define YY_LANG_LOCATION_HH
    ...
    #endif // !YY_LANG_LOCATION_HH

*** C++ locations:

  The position and location constructors (and their initialize methods)
  accept new arguments for line and column.  Several issues in the
  documentation were fixed.

** liby is no longer asking for "rpl_fprintf" on some platforms.

** Changes in the manual:

*** %printer is documented

  The "%printer" directive, supported since at least Bison 1.50, is finally
  documented.  The "mfcalc" example is extended to demonstrate it.

  For consistency with the C skeletons, the C++ parsers now also support
  "yyoutput" (as an alias to "debug_stream ()").

*** Several improvements have been made:

  The layout for grammar excerpts was changed to a more compact scheme.
  Named references are motivated.  The description of the automaton
  description file (*.output) is updated to the current format.  Incorrect
  index entries were fixed.  Some other errors were fixed.

** Building bison:

*** Conflicting prototypes with recent/modified Flex.

  Fixed build problems with the current, unreleased, version of Flex, and
  some modified versions of 2.5.35, which have modified function prototypes.

*** Warnings during the build procedure have been eliminated.

*** Several portability problems in the test suite have been fixed:

  This includes warnings with some compilers, unexpected behavior of tools
  such as diff, warning messages from the test suite itself, etc.

*** The install-pdf target works properly:

  Running "make install-pdf" (or -dvi, -html, -info, and -ps) no longer
  halts in the middle of its course.

* Changes in version 2.5 (2011-05-14):

** Grammar symbol names can now contain non-initial dashes:

  Consistently with directives (such as %error-verbose) and with
  %define variables (e.g. push-pull), grammar symbol names may contain
  dashes in any position except the beginning.  This is a GNU
  extension over POSIX Yacc.  Thus, use of this extension is reported
  by -Wyacc and rejected in Yacc mode (--yacc).

** Named references:

  Historically, Yacc and Bison have supported positional references
  ($n, $$) to allow access to symbol values from inside of semantic
  actions code.

  Starting from this version, Bison can also accept named references.
  When no ambiguity is possible, original symbol names may be used
  as named references:

    if_stmt : "if" cond_expr "then" then_stmt ';'
    { $if_stmt = mk_if_stmt($cond_expr, $then_stmt); }

  In the more common case, explicit names may be declared:

    stmt[res] : "if" expr[cond] "then" stmt[then] "else" stmt[else] ';'
    { $res = mk_if_stmt($cond, $then, $else); }

  Location information is also accessible using @name syntax.  When
  accessing symbol names containing dots or dashes, explicit bracketing
  ($[sym.1]) must be used.

  These features are experimental in this version.  More user feedback
  will help to stabilize them.

** IELR(1) and canonical LR(1):

  IELR(1) is a minimal LR(1) parser table generation algorithm.  That
  is, given any context-free grammar, IELR(1) generates parser tables
  with the full language-recognition power of canonical LR(1) but with
  nearly the same number of parser states as LALR(1).  This reduction
  in parser states is often an order of magnitude.  More importantly,
  because canonical LR(1)'s extra parser states may contain duplicate
  conflicts in the case of non-LR(1) grammars, the number of conflicts
  for IELR(1) is often an order of magnitude less as well.  This can
  significantly reduce the complexity of developing of a grammar.

  Bison can now generate IELR(1) and canonical LR(1) parser tables in
  place of its traditional LALR(1) parser tables, which remain the
  default.  You can specify the type of parser tables in the grammar
  file with these directives:

    %define lr.type lalr
    %define lr.type ielr
    %define lr.type canonical-lr

  The default-reduction optimization in the parser tables can also be
  adjusted using "%define lr.default-reductions".  For details on both
  of these features, see the new section "Tuning LR" in the Bison
  manual.

  These features are experimental.  More user feedback will help to
  stabilize them.

** LAC (Lookahead Correction) for syntax error handling:

  Canonical LR, IELR, and LALR can suffer from a couple of problems
  upon encountering a syntax error.  First, the parser might perform
  additional parser stack reductions before discovering the syntax
  error.  Such reductions can perform user semantic actions that are
  unexpected because they are based on an invalid token, and they
  cause error recovery to begin in a different syntactic context than
  the one in which the invalid token was encountered.  Second, when
  verbose error messages are enabled (with %error-verbose or the
  obsolete "#define YYERROR_VERBOSE"), the expected token list in the
  syntax error message can both contain invalid tokens and omit valid
  tokens.

  The culprits for the above problems are %nonassoc, default
  reductions in inconsistent states, and parser state merging.  Thus,
  IELR and LALR suffer the most.  Canonical LR can suffer only if
  %nonassoc is used or if default reductions are enabled for
  inconsistent states.

  LAC is a new mechanism within the parsing algorithm that solves
  these problems for canonical LR, IELR, and LALR without sacrificing
  %nonassoc, default reductions, or state merging.  When LAC is in
  use, canonical LR and IELR behave almost exactly the same for both
  syntactically acceptable and syntactically unacceptable input.
  While LALR still does not support the full language-recognition
  power of canonical LR and IELR, LAC at least enables LALR's syntax
  error handling to correctly reflect LALR's language-recognition
  power.

  Currently, LAC is only supported for deterministic parsers in C.
  You can enable LAC with the following directive:

    %define parse.lac full

  See the new section "LAC" in the Bison manual for additional
  details including a few caveats.

  LAC is an experimental feature.  More user feedback will help to
  stabilize it.

** %define improvements:

*** Can now be invoked via the command line:

  Each of these command-line options

    -D NAME[=VALUE]
    --define=NAME[=VALUE]

    -F NAME[=VALUE]
    --force-define=NAME[=VALUE]

  is equivalent to this grammar file declaration

    %define NAME ["VALUE"]

  except that the manner in which Bison processes multiple definitions
  for the same NAME differs.  Most importantly, -F and --force-define
  quietly override %define, but -D and --define do not.  For further
  details, see the section "Bison Options" in the Bison manual.

*** Variables renamed:

  The following %define variables

    api.push_pull
    lr.keep_unreachable_states

  have been renamed to

    api.push-pull
    lr.keep-unreachable-states

  The old names are now deprecated but will be maintained indefinitely
  for backward compatibility.

*** Values no longer need to be quoted in the grammar file:

  If a %define value is an identifier, it no longer needs to be placed
  within quotations marks.  For example,

    %define api.push-pull "push"

  can be rewritten as

    %define api.push-pull push

*** Unrecognized variables are now errors not warnings.

*** Multiple invocations for any variable is now an error not a warning.

** Unrecognized %code qualifiers are now errors not warnings.

** Character literals not of length one:

  Previously, Bison quietly converted all character literals to length
  one.  For example, without warning, Bison interpreted the operators in
  the following grammar to be the same token:

    exp: exp '++'
       | exp '+' exp
       ;

  Bison now warns when a character literal is not of length one.  In
  some future release, Bison will start reporting an error instead.

** Destructor calls fixed for lookaheads altered in semantic actions:

  Previously for deterministic parsers in C, if a user semantic action
  altered yychar, the parser in some cases used the old yychar value to
  determine which destructor to call for the lookahead upon a syntax
  error or upon parser return.  This bug has been fixed.

** C++ parsers use YYRHSLOC:

  Similarly to the C parsers, the C++ parsers now define the YYRHSLOC
  macro and use it in the default YYLLOC_DEFAULT.  You are encouraged
  to use it.  If, for instance, your location structure has "first"
  and "last" members, instead of

    # define YYLLOC_DEFAULT(Current, Rhs, N)                             \
      do                                                                 \
        if (N)                                                           \
          {                                                              \
            (Current).first = (Rhs)[1].location.first;                   \
            (Current).last  = (Rhs)[N].location.last;                    \
          }                                                              \
        else                                                             \
          {                                                              \
            (Current).first = (Current).last = (Rhs)[0].location.last;   \
          }                                                              \
      while (false)

  use:

    # define YYLLOC_DEFAULT(Current, Rhs, N)                             \
      do                                                                 \
        if (N)                                                           \
          {                                                              \
            (Current).first = YYRHSLOC (Rhs, 1).first;                   \
            (Current).last  = YYRHSLOC (Rhs, N).last;                    \
          }                                                              \
        else                                                             \
          {                                                              \
            (Current).first = (Current).last = YYRHSLOC (Rhs, 0).last;   \
          }                                                              \
      while (false)

** YYLLOC_DEFAULT in C++:

  The default implementation of YYLLOC_DEFAULT used to be issued in
  the header file.  It is now output in the implementation file, after
  the user %code sections so that its #ifndef guard does not try to
  override the user's YYLLOC_DEFAULT if provided.

** YYFAIL now produces warnings and Java parsers no longer implement it:

  YYFAIL has existed for many years as an undocumented feature of
  deterministic parsers in C generated by Bison.  More recently, it was
  a documented feature of Bison's experimental Java parsers.  As
  promised in Bison 2.4.2's NEWS entry, any appearance of YYFAIL in a
  semantic action now produces a deprecation warning, and Java parsers
  no longer implement YYFAIL at all.  For further details, including a
  discussion of how to suppress C preprocessor warnings about YYFAIL
  being unused, see the Bison 2.4.2 NEWS entry.

** Temporary hack for adding a semicolon to the user action:

  Previously, Bison appended a semicolon to every user action for
  reductions when the output language defaulted to C (specifically, when
  neither %yacc, %language, %skeleton, or equivalent command-line
  options were specified).  This allowed actions such as

    exp: exp "+" exp { $$ = $1 + $3 };

  instead of

    exp: exp "+" exp { $$ = $1 + $3; };

  As a first step in removing this misfeature, Bison now issues a
  warning when it appends a semicolon.  Moreover, in cases where Bison
  cannot easily determine whether a semicolon is needed (for example, an
  action ending with a cpp directive or a braced compound initializer),
  it no longer appends one.  Thus, the C compiler might now complain
  about a missing semicolon where it did not before.  Future releases of
  Bison will cease to append semicolons entirely.

** Verbose syntax error message fixes:

  When %error-verbose or the obsolete "#define YYERROR_VERBOSE" is
  specified, syntax error messages produced by the generated parser
  include the unexpected token as well as a list of expected tokens.
  The effect of %nonassoc on these verbose messages has been corrected
  in two ways, but a more complete fix requires LAC, described above:

*** When %nonassoc is used, there can exist parser states that accept no
    tokens, and so the parser does not always require a lookahead token
    in order to detect a syntax error.  Because no unexpected token or
    expected tokens can then be reported, the verbose syntax error
    message described above is suppressed, and the parser instead
    reports the simpler message, "syntax error".  Previously, this
    suppression was sometimes erroneously triggered by %nonassoc when a
    lookahead was actually required.  Now verbose messages are
    suppressed only when all previous lookaheads have already been
    shifted or discarded.

*** Previously, the list of expected tokens erroneously included tokens
    that would actually induce a syntax error because conflicts for them
    were resolved with %nonassoc in the current parser state.  Such
    tokens are now properly omitted from the list.

*** Expected token lists are still often wrong due to state merging
    (from LALR or IELR) and default reductions, which can both add
    invalid tokens and subtract valid tokens.  Canonical LR almost
    completely fixes this problem by eliminating state merging and
    default reductions.  However, there is one minor problem left even
    when using canonical LR and even after the fixes above.  That is,
    if the resolution of a conflict with %nonassoc appears in a later
    parser state than the one at which some syntax error is
    discovered, the conflicted token is still erroneously included in
    the expected token list.  Bison's new LAC implementation,
    described above, eliminates this problem and the need for
    canonical LR.  However, LAC is still experimental and is disabled
    by default.

** Java skeleton fixes:

*** A location handling bug has been fixed.

*** The top element of each of the value stack and location stack is now
    cleared when popped so that it can be garbage collected.

*** Parser traces now print the top element of the stack.

** -W/--warnings fixes:

*** Bison now properly recognizes the "no-" versions of categories:

  For example, given the following command line, Bison now enables all
  warnings except warnings for incompatibilities with POSIX Yacc:

    bison -Wall,no-yacc gram.y

*** Bison now treats S/R and R/R conflicts like other warnings:

  Previously, conflict reports were independent of Bison's normal
  warning system.  Now, Bison recognizes the warning categories
  "conflicts-sr" and "conflicts-rr".  This change has important
  consequences for the -W and --warnings command-line options.  For
  example:

    bison -Wno-conflicts-sr gram.y  # S/R conflicts not reported
    bison -Wno-conflicts-rr gram.y  # R/R conflicts not reported
    bison -Wnone            gram.y  # no conflicts are reported
    bison -Werror           gram.y  # any conflict is an error

  However, as before, if the %expect or %expect-rr directive is
  specified, an unexpected number of conflicts is an error, and an
  expected number of conflicts is not reported, so -W and --warning
  then have no effect on the conflict report.

*** The "none" category no longer disables a preceding "error":

  For example, for the following command line, Bison now reports
  errors instead of warnings for incompatibilities with POSIX Yacc:

    bison -Werror,none,yacc gram.y

*** The "none" category now disables all Bison warnings:

  Previously, the "none" category disabled only Bison warnings for
  which there existed a specific -W/--warning category.  However,
  given the following command line, Bison is now guaranteed to
  suppress all warnings:

    bison -Wnone gram.y

** Precedence directives can now assign token number 0:

  Since Bison 2.3b, which restored the ability of precedence
  directives to assign token numbers, doing so for token number 0 has
  produced an assertion failure.  For example:

    %left END 0

  This bug has been fixed.

* Changes in version 2.4.3 (2010-08-05):

** Bison now obeys -Werror and --warnings=error for warnings about
   grammar rules that are useless in the parser due to conflicts.

** Problems with spawning M4 on at least FreeBSD 8 and FreeBSD 9 have
   been fixed.

** Failures in the test suite for GCC 4.5 have been fixed.

** Failures in the test suite for some versions of Sun Studio C++ have
   been fixed.

** Contrary to Bison 2.4.2's NEWS entry, it has been decided that
   warnings about undefined %prec identifiers will not be converted to
   errors in Bison 2.5.  They will remain warnings, which should be
   sufficient for POSIX while avoiding backward compatibility issues.

** Minor documentation fixes.

* Changes in version 2.4.2 (2010-03-20):

** Some portability problems that resulted in failures and livelocks
   in the test suite on some versions of at least Solaris, AIX, HP-UX,
   RHEL4, and Tru64 have been addressed.  As a result, fatal Bison
   errors should no longer cause M4 to report a broken pipe on the
   affected platforms.

** "%prec IDENTIFIER" requires IDENTIFIER to be defined separately.

  POSIX specifies that an error be reported for any identifier that does
  not appear on the LHS of a grammar rule and that is not defined by
  %token, %left, %right, or %nonassoc.  Bison 2.3b and later lost this
  error report for the case when an identifier appears only after a
  %prec directive.  It is now restored.  However, for backward
  compatibility with recent Bison releases, it is only a warning for
  now.  In Bison 2.5 and later, it will return to being an error.
  [Between the 2.4.2 and 2.4.3 releases, it was decided that this
  warning will not be converted to an error in Bison 2.5.]

** Detection of GNU M4 1.4.6 or newer during configure is improved.

** Warnings from gcc's -Wundef option about undefined YYENABLE_NLS,
   YYLTYPE_IS_TRIVIAL, and __STRICT_ANSI__ in C/C++ parsers are now
   avoided.

** %code is now a permanent feature.

  A traditional Yacc prologue directive is written in the form:

    %{CODE%}

  To provide a more flexible alternative, Bison 2.3b introduced the
  %code directive with the following forms for C/C++:

    %code          {CODE}
    %code requires {CODE}
    %code provides {CODE}
    %code top      {CODE}

  These forms are now considered permanent features of Bison.  See the
  %code entries in the section "Bison Declaration Summary" in the Bison
  manual for a summary of their functionality.  See the section
  "Prologue Alternatives" for a detailed discussion including the
  advantages of %code over the traditional Yacc prologue directive.

  Bison's Java feature as a whole including its current usage of %code
  is still considered experimental.

** YYFAIL is deprecated and will eventually be removed.

  YYFAIL has existed for many years as an undocumented feature of
  deterministic parsers in C generated by Bison.  Previously, it was
  documented for Bison's experimental Java parsers.  YYFAIL is no longer
  documented for Java parsers and is formally deprecated in both cases.
  Users are strongly encouraged to migrate to YYERROR, which is
  specified by POSIX.

  Like YYERROR, you can invoke YYFAIL from a semantic action in order to
  induce a syntax error.  The most obvious difference from YYERROR is
  that YYFAIL will automatically invoke yyerror to report the syntax
  error so that you don't have to.  However, there are several other
  subtle differences between YYERROR and YYFAIL, and YYFAIL suffers from
  inherent flaws when %error-verbose or "#define YYERROR_VERBOSE" is
  used.  For a more detailed discussion, see:

    http://lists.gnu.org/archive/html/bison-patches/2009-12/msg00024.html

  The upcoming Bison 2.5 will remove YYFAIL from Java parsers, but
  deterministic parsers in C will continue to implement it.  However,
  because YYFAIL is already flawed, it seems futile to try to make new
  Bison features compatible with it.  Thus, during parser generation,
  Bison 2.5 will produce a warning whenever it discovers YYFAIL in a
  rule action.  In a later release, YYFAIL will be disabled for
  %error-verbose and "#define YYERROR_VERBOSE".  Eventually, YYFAIL will
  be removed altogether.

  There exists at least one case where Bison 2.5's YYFAIL warning will
  be a false positive.  Some projects add phony uses of YYFAIL and other
  Bison-defined macros for the sole purpose of suppressing C
  preprocessor warnings (from GCC cpp's -Wunused-macros, for example).
  To avoid Bison's future warning, such YYFAIL uses can be moved to the
  epilogue (that is, after the second "%%") in the Bison input file.  In
  this release (2.4.2), Bison already generates its own code to suppress
  C preprocessor warnings for YYFAIL, so projects can remove their own
  phony uses of YYFAIL if compatibility with Bison releases prior to
  2.4.2 is not necessary.

** Internationalization.

  Fix a regression introduced in Bison 2.4: Under some circumstances,
  message translations were not installed although supported by the
  host system.

* Changes in version 2.4.1 (2008-12-11):

** In the GLR defines file, unexpanded M4 macros in the yylval and yylloc
   declarations have been fixed.

** Temporary hack for adding a semicolon to the user action.

  Bison used to prepend a trailing semicolon at the end of the user
  action for reductions.  This allowed actions such as

    exp: exp "+" exp { $$ = $1 + $3 };

  instead of

    exp: exp "+" exp { $$ = $1 + $3; };

  Some grammars still depend on this "feature".  Bison 2.4.1 restores
  the previous behavior in the case of C output (specifically, when
  neither %language or %skeleton or equivalent command-line options
  are used) to leave more time for grammars depending on the old
  behavior to be adjusted.  Future releases of Bison will disable this
  feature.

** A few minor improvements to the Bison manual.

* Changes in version 2.4 (2008-11-02):

** %language is an experimental feature.

  We first introduced this feature in test release 2.3b as a cleaner
  alternative to %skeleton.  Since then, we have discussed the possibility of
  modifying its effect on Bison's output file names.  Thus, in this release,
  we consider %language to be an experimental feature that will likely evolve
  in future releases.

** Forward compatibility with GNU M4 has been improved.

** Several bugs in the C++ skeleton and the experimental Java skeleton have been
  fixed.

* Changes in version 2.3b (2008-05-27):

** The quotes around NAME that used to be required in the following directive
  are now deprecated:

    %define NAME "VALUE"

** The directive "%pure-parser" is now deprecated in favor of:

    %define api.pure

  which has the same effect except that Bison is more careful to warn about
  unreasonable usage in the latter case.

** Push Parsing

  Bison can now generate an LALR(1) parser in C with a push interface.  That
  is, instead of invoking "yyparse", which pulls tokens from "yylex", you can
  push one token at a time to the parser using "yypush_parse", which will
  return to the caller after processing each token.  By default, the push
  interface is disabled.  Either of the following directives will enable it:

    %define api.push_pull "push" // Just push; does not require yylex.
    %define api.push_pull "both" // Push and pull; requires yylex.

  See the new section "A Push Parser" in the Bison manual for details.

  The current push parsing interface is experimental and may evolve.  More user
  feedback will help to stabilize it.

** The -g and --graph options now output graphs in Graphviz DOT format,
  not VCG format.  Like --graph, -g now also takes an optional FILE argument
  and thus cannot be bundled with other short options.

** Java

  Bison can now generate an LALR(1) parser in Java.  The skeleton is
  "data/lalr1.java".  Consider using the new %language directive instead of
  %skeleton to select it.

  See the new section "Java Parsers" in the Bison manual for details.

  The current Java interface is experimental and may evolve.  More user
  feedback will help to stabilize it.

** %language

  This new directive specifies the programming language of the generated
  parser, which can be C (the default), C++, or Java.  Besides the skeleton
  that Bison uses, the directive affects the names of the generated files if
  the grammar file's name ends in ".y".

** XML Automaton Report

  Bison can now generate an XML report of the LALR(1) automaton using the new
  "--xml" option.  The current XML schema is experimental and may evolve.  More
  user feedback will help to stabilize it.

** The grammar file may now specify the name of the parser header file using
  %defines.  For example:

    %defines "parser.h"

** When reporting useless rules, useless nonterminals, and unused terminals,
  Bison now employs the terms "useless in grammar" instead of "useless",
  "useless in parser" instead of "never reduced", and "unused in grammar"
  instead of "unused".

** Unreachable State Removal

  Previously, Bison sometimes generated parser tables containing unreachable
  states.  A state can become unreachable during conflict resolution if Bison
  disables a shift action leading to it from a predecessor state.  Bison now:

    1. Removes unreachable states.

    2. Does not report any conflicts that appeared in unreachable states.
       WARNING: As a result, you may need to update %expect and %expect-rr
       directives in existing grammar files.

    3. For any rule used only in such states, Bison now reports the rule as
       "useless in parser due to conflicts".

  This feature can be disabled with the following directive:

    %define lr.keep_unreachable_states

  See the %define entry in the "Bison Declaration Summary" in the Bison manual
  for further discussion.

** Lookahead Set Correction in the ".output" Report

  When instructed to generate a ".output" file including lookahead sets
  (using "--report=lookahead", for example), Bison now prints each reduction's
  lookahead set only next to the associated state's one item that (1) is
  associated with the same rule as the reduction and (2) has its dot at the end
  of its RHS.  Previously, Bison also erroneously printed the lookahead set
  next to all of the state's other items associated with the same rule.  This
  bug affected only the ".output" file and not the generated parser source
  code.

** --report-file=FILE is a new option to override the default ".output" file
  name.

** The "=" that used to be required in the following directives is now
  deprecated:

    %file-prefix "parser"
    %name-prefix "c_"
    %output "parser.c"

** An Alternative to "%{...%}" -- "%code QUALIFIER {CODE}"

  Bison 2.3a provided a new set of directives as a more flexible alternative to
  the traditional Yacc prologue blocks.  Those have now been consolidated into
  a single %code directive with an optional qualifier field, which identifies
  the purpose of the code and thus the location(s) where Bison should generate
  it:

    1. "%code          {CODE}" replaces "%after-header  {CODE}"
    2. "%code requires {CODE}" replaces "%start-header  {CODE}"
    3. "%code provides {CODE}" replaces "%end-header    {CODE}"
    4. "%code top      {CODE}" replaces "%before-header {CODE}"

  See the %code entries in section "Bison Declaration Summary" in the Bison
  manual for a summary of the new functionality.  See the new section "Prologue
  Alternatives" for a detailed discussion including the advantages of %code
  over the traditional Yacc prologues.

  The prologue alternatives are experimental.  More user feedback will help to
  determine whether they should become permanent features.

** Revised warning: unset or unused mid-rule values

  Since Bison 2.2, Bison has warned about mid-rule values that are set but not
  used within any of the actions of the parent rule.  For example, Bison warns
  about unused $2 in:

    exp: '1' { $$ = 1; } '+' exp { $$ = $1 + $4; };

  Now, Bison also warns about mid-rule values that are used but not set.  For
  example, Bison warns about unset $$ in the mid-rule action in:

    exp: '1' { $1 = 1; } '+' exp { $$ = $2 + $4; };

  However, Bison now disables both of these warnings by default since they
  sometimes prove to be false alarms in existing grammars employing the Yacc
  constructs $0 or $-N (where N is some positive integer).

  To enable these warnings, specify the option "--warnings=midrule-values" or
  "-W", which is a synonym for "--warnings=all".

** Default %destructor or %printer with "<*>" or "<>"

  Bison now recognizes two separate kinds of default %destructor's and
  %printer's:

    1. Place "<*>" in a %destructor/%printer symbol list to define a default
       %destructor/%printer for all grammar symbols for which you have formally
       declared semantic type tags.

    2. Place "<>" in a %destructor/%printer symbol list to define a default
       %destructor/%printer for all grammar symbols without declared semantic
       type tags.

  Bison no longer supports the "%symbol-default" notation from Bison 2.3a.
  "<*>" and "<>" combined achieve the same effect with one exception: Bison no
  longer applies any %destructor to a mid-rule value if that mid-rule value is
  not actually ever referenced using either $$ or $n in a semantic action.

  The default %destructor's and %printer's are experimental.  More user
  feedback will help to determine whether they should become permanent
  features.

  See the section "Freeing Discarded Symbols" in the Bison manual for further
  details.

** %left, %right, and %nonassoc can now declare token numbers.  This is required
  by POSIX.  However, see the end of section "Operator Precedence" in the Bison
  manual for a caveat concerning the treatment of literal strings.

** The nonfunctional --no-parser, -n, and %no-parser options have been
  completely removed from Bison.

* Changes in version 2.3a, 2006-09-13:

** Instead of %union, you can define and use your own union type
  YYSTYPE if your grammar contains at least one <type> tag.
  Your YYSTYPE need not be a macro; it can be a typedef.
  This change is for compatibility with other Yacc implementations,
  and is required by POSIX.

** Locations columns and lines start at 1.
  In accordance with the GNU Coding Standards and Emacs.

** You may now declare per-type and default %destructor's and %printer's:

  For example:

    %union { char *string; }
    %token <string> STRING1
    %token <string> STRING2
    %type  <string> string1
    %type  <string> string2
    %union { char character; }
    %token <character> CHR
    %type  <character> chr
    %destructor { free ($$); } %symbol-default
    %destructor { free ($$); printf ("%d", @$.first_line); } STRING1 string1
    %destructor { } <character>

  guarantees that, when the parser discards any user-defined symbol that has a
  semantic type tag other than "<character>", it passes its semantic value to
  "free".  However, when the parser discards a "STRING1" or a "string1", it
  also prints its line number to "stdout".  It performs only the second
  "%destructor" in this case, so it invokes "free" only once.

  [Although we failed to mention this here in the 2.3a release, the default
  %destructor's and %printer's were experimental, and they were rewritten in
  future versions.]

** Except for LALR(1) parsers in C with POSIX Yacc emulation enabled (with "-y",
  "--yacc", or "%yacc"), Bison no longer generates #define statements for
  associating token numbers with token names.  Removing the #define statements
  helps to sanitize the global namespace during preprocessing, but POSIX Yacc
  requires them.  Bison still generates an enum for token names in all cases.

** Handling of traditional Yacc prologue blocks is now more consistent but
  potentially incompatible with previous releases of Bison.

  As before, you declare prologue blocks in your grammar file with the
  "%{ ... %}" syntax.  To generate the pre-prologue, Bison concatenates all
  prologue blocks that you've declared before the first %union.  To generate
  the post-prologue, Bison concatenates all prologue blocks that you've
  declared after the first %union.

  Previous releases of Bison inserted the pre-prologue into both the header
  file and the code file in all cases except for LALR(1) parsers in C.  In the
  latter case, Bison inserted it only into the code file.  For parsers in C++,
  the point of insertion was before any token definitions (which associate
  token numbers with names).  For parsers in C, the point of insertion was
  after the token definitions.

  Now, Bison never inserts the pre-prologue into the header file.  In the code
  file, it always inserts it before the token definitions.

** Bison now provides a more flexible alternative to the traditional Yacc
  prologue blocks: %before-header, %start-header, %end-header, and
  %after-header.

  For example, the following declaration order in the grammar file reflects the
  order in which Bison will output these code blocks.  However, you are free to
  declare these code blocks in your grammar file in whatever order is most
  convenient for you:

    %before-header {
      /* Bison treats this block like a pre-prologue block: it inserts it into
       * the code file before the contents of the header file.  It does *not*
       * insert it into the header file.  This is a good place to put
       * #include's that you want at the top of your code file.  A common
       * example is '#include "system.h"'.  */
    }
    %start-header {
      /* Bison inserts this block into both the header file and the code file.
       * In both files, the point of insertion is before any Bison-generated
       * token, semantic type, location type, and class definitions.  This is a
       * good place to define %union dependencies, for example.  */
    }
    %union {
      /* Unlike the traditional Yacc prologue blocks, the output order for the
       * new %*-header blocks is not affected by their declaration position
       * relative to any %union in the grammar file.  */
    }
    %end-header {
      /* Bison inserts this block into both the header file and the code file.
       * In both files, the point of insertion is after the Bison-generated
       * definitions.  This is a good place to declare or define public
       * functions or data structures that depend on the Bison-generated
       * definitions.  */
    }
    %after-header {
      /* Bison treats this block like a post-prologue block: it inserts it into
       * the code file after the contents of the header file.  It does *not*
       * insert it into the header file.  This is a good place to declare or
       * define internal functions or data structures that depend on the
       * Bison-generated definitions.  */
    }

  If you have multiple occurrences of any one of the above declarations, Bison
  will concatenate the contents in declaration order.

  [Although we failed to mention this here in the 2.3a release, the prologue
  alternatives were experimental, and they were rewritten in future versions.]

** The option "--report=look-ahead" has been changed to "--report=lookahead".
  The old spelling still works, but is not documented and may be removed
  in a future release.

* Changes in version 2.3, 2006-06-05:

** GLR grammars should now use "YYRECOVERING ()" instead of "YYRECOVERING",
  for compatibility with LALR(1) grammars.

** It is now documented that any definition of YYSTYPE or YYLTYPE should
  be to a type name that does not contain parentheses or brackets.

* Changes in version 2.2, 2006-05-19:

** The distribution terms for all Bison-generated parsers now permit
  using the parsers in nonfree programs.  Previously, this permission
  was granted only for Bison-generated LALR(1) parsers in C.

** %name-prefix changes the namespace name in C++ outputs.

** The C++ parsers export their token_type.

** Bison now allows multiple %union declarations, and concatenates
  their contents together.

** New warning: unused values
  Right-hand side symbols whose values are not used are reported,
  if the symbols have destructors.  For instance:

     exp: exp "?" exp ":" exp { $1 ? $1 : $3; }
        | exp "+" exp
        ;

  will trigger a warning about $$ and $5 in the first rule, and $3 in
  the second ($1 is copied to $$ by the default rule).  This example
  most likely contains three errors, and could be rewritten as:

     exp: exp "?" exp ":" exp
            { $$ = $1 ? $3 : $5; free ($1 ? $5 : $3); free ($1); }
        | exp "+" exp
            { $$ = $1 ? $1 : $3; if ($1) free ($3); }
        ;

  However, if the original actions were really intended, memory leaks
  and all, the warnings can be suppressed by letting Bison believe the
  values are used, e.g.:

     exp: exp "?" exp ":" exp { $1 ? $1 : $3; (void) ($$, $5); }
        | exp "+" exp         { $$ = $1; (void) $3; }
        ;

  If there are mid-rule actions, the warning is issued if no action
  uses it.  The following triggers no warning: $1 and $3 are used.

     exp: exp { push ($1); } '+' exp { push ($3); sum (); };

  The warning is intended to help catching lost values and memory leaks.
  If a value is ignored, its associated memory typically is not reclaimed.

** %destructor vs. YYABORT, YYACCEPT, and YYERROR.
  Destructors are now called when user code invokes YYABORT, YYACCEPT,
  and YYERROR, for all objects on the stack, other than objects
  corresponding to the right-hand side of the current rule.

** %expect, %expect-rr
  Incorrect numbers of expected conflicts are now actual errors,
  instead of warnings.

** GLR, YACC parsers.
  The %parse-params are available in the destructors (and the
  experimental printers) as per the documentation.

** Bison now warns if it finds a stray "$" or "@" in an action.

** %require "VERSION"
  This specifies that the grammar file depends on features implemented
  in Bison version VERSION or higher.

** lalr1.cc: The token and value types are now class members.
  The tokens were defined as free form enums and cpp macros.  YYSTYPE
  was defined as a free form union.  They are now class members:
  tokens are enumerations of the "yy::parser::token" struct, and the
  semantic values have the "yy::parser::semantic_type" type.

  If you do not want or can update to this scheme, the directive
  '%define "global_tokens_and_yystype" "1"' triggers the global
  definition of tokens and YYSTYPE.  This change is suitable both
  for previous releases of Bison, and this one.

  If you wish to update, then make sure older version of Bison will
  fail using '%require "2.2"'.

** DJGPP support added.

* Changes in version 2.1, 2005-09-16:

** The C++ lalr1.cc skeleton supports %lex-param.

** Bison-generated parsers now support the translation of diagnostics like
  "syntax error" into languages other than English.  The default
  language is still English.  For details, please see the new
  Internationalization section of the Bison manual.  Software
  distributors should also see the new PACKAGING file.  Thanks to
  Bruno Haible for this new feature.

** Wording in the Bison-generated parsers has been changed slightly to
  simplify translation.  In particular, the message "memory exhausted"
  has replaced "parser stack overflow", as the old message was not
  always accurate for modern Bison-generated parsers.

** Destructors are now called when the parser aborts, for all symbols left
  behind on the stack.  Also, the start symbol is now destroyed after a
  successful parse.  In both cases, the behavior was formerly inconsistent.

** When generating verbose diagnostics, Bison-generated parsers no longer
  quote the literal strings associated with tokens.  For example, for
  a syntax error associated with '%token NUM "number"' they might
  print 'syntax error, unexpected number' instead of 'syntax error,
  unexpected "number"'.

* Changes in version 2.0, 2004-12-25:

** Possibly-incompatible changes

  - Bison-generated parsers no longer default to using the alloca function
    (when available) to extend the parser stack, due to widespread
    problems in unchecked stack-overflow detection.  You can "#define
    YYSTACK_USE_ALLOCA 1" to require the use of alloca, but please read
    the manual to determine safe values for YYMAXDEPTH in that case.

  - Error token location.
    During error recovery, the location of the syntax error is updated
    to cover the whole sequence covered by the error token: it includes
    the shifted symbols thrown away during the first part of the error
    recovery, and the lookahead rejected during the second part.

  - Semicolon changes:
    . Stray semicolons are no longer allowed at the start of a grammar.
    . Semicolons are now required after in-grammar declarations.

  - Unescaped newlines are no longer allowed in character constants or
    string literals.  They were never portable, and GCC 3.4.0 has
    dropped support for them.  Better diagnostics are now generated if
    forget a closing quote.

  - NUL bytes are no longer allowed in Bison string literals, unfortunately.

** New features

  - GLR grammars now support locations.

  - New directive: %initial-action.
    This directive allows the user to run arbitrary code (including
    initializing @$) from yyparse before parsing starts.

  - A new directive "%expect-rr N" specifies the expected number of
    reduce/reduce conflicts in GLR parsers.

  - %token numbers can now be hexadecimal integers, e.g., "%token FOO 0x12d".
    This is a GNU extension.

  - The option "--report=lookahead" was changed to "--report=look-ahead".
    [However, this was changed back after 2.3.]

  - Experimental %destructor support has been added to lalr1.cc.

  - New configure option --disable-yacc, to disable installation of the
    yacc command and -ly library introduced in 1.875 for POSIX conformance.

** Bug fixes

  - For now, %expect-count violations are now just warnings, not errors.
    This is for compatibility with Bison 1.75 and earlier (when there are
    reduce/reduce conflicts) and with Bison 1.30 and earlier (when there
    are too many or too few shift/reduce conflicts).  However, in future
    versions of Bison we plan to improve the %expect machinery so that
    these violations will become errors again.

  - Within Bison itself, numbers (e.g., goto numbers) are no longer
    arbitrarily limited to 16-bit counts.

  - Semicolons are now allowed before "|" in grammar rules, as POSIX requires.

* Changes in version 1.875, 2003-01-01:

** The documentation license has been upgraded to version 1.2
  of the GNU Free Documentation License.

** syntax error processing

  - In Yacc-style parsers YYLLOC_DEFAULT is now used to compute error
    locations too.  This fixes bugs in error-location computation.

  - %destructor
    It is now possible to reclaim the memory associated to symbols
    discarded during error recovery.  This feature is still experimental.

  - %error-verbose
    This new directive is preferred over YYERROR_VERBOSE.

  - #defining yyerror to steal internal variables is discouraged.
    It is not guaranteed to work forever.

** POSIX conformance

  - Semicolons are once again optional at the end of grammar rules.
    This reverts to the behavior of Bison 1.33 and earlier, and improves
    compatibility with Yacc.

  - "parse error" -> "syntax error"
    Bison now uniformly uses the term "syntax error"; formerly, the code
    and manual sometimes used the term "parse error" instead.  POSIX
    requires "syntax error" in diagnostics, and it was thought better to
    be consistent.

  - The documentation now emphasizes that yylex and yyerror must be
    declared before use.  C99 requires this.

  - Bison now parses C99 lexical constructs like UCNs and
    backslash-newline within C escape sequences, as POSIX 1003.1-2001 requires.

  - File names are properly escaped in C output.  E.g., foo\bar.y is
    output as "foo\\bar.y".

  - Yacc command and library now available
    The Bison distribution now installs a "yacc" command, as POSIX requires.
    Also, Bison now installs a small library liby.a containing
    implementations of Yacc-compatible yyerror and main functions.
    This library is normally not useful, but POSIX requires it.

  - Type clashes now generate warnings, not errors.

  - If the user does not define YYSTYPE as a macro, Bison now declares it
    using typedef instead of defining it as a macro.
    For consistency, YYLTYPE is also declared instead of defined.

** Other compatibility issues

  - %union directives can now have a tag before the "{", e.g., the
    directive "%union foo {...}" now generates the C code
    "typedef union foo { ... } YYSTYPE;"; this is for Yacc compatibility.
    The default union tag is "YYSTYPE", for compatibility with Solaris 9 Yacc.
    For consistency, YYLTYPE's struct tag is now "YYLTYPE" not "yyltype".
    This is for compatibility with both Yacc and Bison 1.35.

  - ";" is output before the terminating "}" of an action, for
    compatibility with Bison 1.35.

  - Bison now uses a Yacc-style format for conflict reports, e.g.,
    "conflicts: 2 shift/reduce, 1 reduce/reduce".

  - "yystype" and "yyltype" are now obsolescent macros instead of being
    typedefs or tags; they are no longer documented and are planned to be
    withdrawn in a future release.

** GLR parser notes

  - GLR and inline
    Users of Bison have to decide how they handle the portability of the
    C keyword "inline".

  - "parsing stack overflow..." -> "parser stack overflow"
    GLR parsers now report "parser stack overflow" as per the Bison manual.

** %parse-param and %lex-param
  The macros YYPARSE_PARAM and YYLEX_PARAM provide a means to pass
  additional context to yyparse and yylex.  They suffer from several
  shortcomings:

  - a single argument only can be added,
  - their types are weak (void *),
  - this context is not passed to ancillary functions such as yyerror,
  - only yacc.c parsers support them.

  The new %parse-param/%lex-param directives provide a more precise control.
  For instance:

    %parse-param {int *nastiness}
    %lex-param   {int *nastiness}
    %parse-param {int *randomness}

  results in the following signatures:

    int yylex   (int *nastiness);
    int yyparse (int *nastiness, int *randomness);

  or, if both %pure-parser and %locations are used:

    int yylex   (YYSTYPE *lvalp, YYLTYPE *llocp, int *nastiness);
    int yyparse (int *nastiness, int *randomness);

** Bison now warns if it detects conflicting outputs to the same file,
  e.g., it generates a warning for "bison -d -o foo.h foo.y" since
  that command outputs both code and header to foo.h.

** #line in output files
  - --no-line works properly.

** Bison can no longer be built by a K&R C compiler; it requires C89 or
  later to be built.  This change originally took place a few versions
  ago, but nobody noticed until we recently asked someone to try
  building Bison with a K&R C compiler.

* Changes in version 1.75, 2002-10-14:

** Bison should now work on 64-bit hosts.

** Indonesian translation thanks to Tedi Heriyanto.

** GLR parsers
  Fix spurious parse errors.

** Pure parsers
  Some people redefine yyerror to steal yyparse' private variables.
  Reenable this trick until an official feature replaces it.

** Type Clashes
  In agreement with POSIX and with other Yaccs, leaving a default
  action is valid when $$ is untyped, and $1 typed:

        untyped: ... typed;

  but the converse remains an error:

        typed: ... untyped;

** Values of mid-rule actions
  The following code:

        foo: { ... } { $$ = $1; } ...

  was incorrectly rejected: $1 is defined in the second mid-rule
  action, and is equal to the $$ of the first mid-rule action.

* Changes in version 1.50, 2002-10-04:

** GLR parsing
  The declaration
     %glr-parser
  causes Bison to produce a Generalized LR (GLR) parser, capable of handling
  almost any context-free grammar, ambiguous or not.  The new declarations
  %dprec and %merge on grammar rules allow parse-time resolution of
  ambiguities.  Contributed by Paul Hilfinger.

  Unfortunately Bison 1.50 does not work properly on 64-bit hosts
  like the Alpha, so please stick to 32-bit hosts for now.

** Output Directory
  When not in Yacc compatibility mode, when the output file was not
  specified, running "bison foo/bar.y" created "foo/bar.c".  It
  now creates "bar.c".

** Undefined token
  The undefined token was systematically mapped to 2 which prevented
  the use of 2 by the user.  This is no longer the case.

** Unknown token numbers
  If yylex returned an out of range value, yyparse could die.  This is
  no longer the case.

** Error token
  According to POSIX, the error token must be 256.
  Bison extends this requirement by making it a preference: *if* the
  user specified that one of her tokens is numbered 256, then error
  will be mapped onto another number.

** Verbose error messages
  They no longer report "..., expecting error or..." for states where
  error recovery is possible.

** End token
  Defaults to "$end" instead of "$".

** Error recovery now conforms to documentation and to POSIX
  When a Bison-generated parser encounters a syntax error, it now pops
  the stack until it finds a state that allows shifting the error
  token.  Formerly, it popped the stack until it found a state that
  allowed some non-error action other than a default reduction on the
  error token.  The new behavior has long been the documented behavior,
  and has long been required by POSIX.  For more details, please see
  Paul Eggert, "Reductions during Bison error handling" (2002-05-20)
  <http://lists.gnu.org/archive/html/bug-bison/2002-05/msg00038.html>.

** Traces
  Popped tokens and nonterminals are now reported.

** Larger grammars
  Larger grammars are now supported (larger token numbers, larger grammar
  size (= sum of the LHS and RHS lengths), larger LALR tables).
  Formerly, many of these numbers ran afoul of 16-bit limits;
  now these limits are 32 bits on most hosts.

** Explicit initial rule
  Bison used to play hacks with the initial rule, which the user does
  not write.  It is now explicit, and visible in the reports and
  graphs as rule 0.

** Useless rules
  Before, Bison reported the useless rules, but, although not used,
  included them in the parsers.  They are now actually removed.

** Useless rules, useless nonterminals
  They are now reported, as a warning, with their locations.

** Rules never reduced
  Rules that can never be reduced because of conflicts are now
  reported.

** Incorrect "Token not used"
  On a grammar such as

    %token useless useful
    %%
    exp: '0' %prec useful;

  where a token was used to set the precedence of the last rule,
  bison reported both "useful" and "useless" as useless tokens.

** Revert the C++ namespace changes introduced in 1.31
  as they caused too many portability hassles.

** Default locations
  By an accident of design, the default computation of @$ was
  performed after another default computation was performed: @$ = @1.
  The latter is now removed: YYLLOC_DEFAULT is fully responsible of
  the computation of @$.

** Token end-of-file
  The token end of file may be specified by the user, in which case,
  the user symbol is used in the reports, the graphs, and the verbose
  error messages instead of "$end", which remains being the default.
  For instance
    %token MYEOF 0
  or
    %token MYEOF 0 "end of file"

** Semantic parser
  This old option, which has been broken for ages, is removed.

** New translations
  Brazilian Portuguese, thanks to Alexandre Folle de Menezes.
  Croatian, thanks to Denis Lackovic.

** Incorrect token definitions
  When given
    %token 'a' "A"
  bison used to output
    #define 'a' 65

** Token definitions as enums
  Tokens are output both as the traditional #define's, and, provided
  the compiler supports ANSI C or is a C++ compiler, as enums.
  This lets debuggers display names instead of integers.

** Reports
  In addition to --verbose, bison supports --report=THINGS, which
  produces additional information:
  - itemset
    complete the core item sets with their closure
  - lookahead [changed to "look-ahead" in 1.875e through 2.3, but changed back]
    explicitly associate lookahead tokens to items
  - solved
    describe shift/reduce conflicts solving.
    Bison used to systematically output this information on top of
    the report.  Solved conflicts are now attached to their states.

** Type clashes
  Previous versions don't complain when there is a type clash on
  the default action if the rule has a mid-rule action, such as in:

    %type <foo> bar
    %%
    bar: '0' {} '0';

  This is fixed.

** GNU M4 is now required when using Bison.

* Changes in version 1.35, 2002-03-25:

** C Skeleton
  Some projects use Bison's C parser with C++ compilers, and define
  YYSTYPE as a class.  The recent adjustment of C parsers for data
  alignment and 64 bit architectures made this impossible.

  Because for the time being no real solution for C++ parser
  generation exists, kludges were implemented in the parser to
  maintain this use.  In the future, when Bison has C++ parsers, this
  kludge will be disabled.

  This kludge also addresses some C++ problems when the stack was
  extended.

* Changes in version 1.34, 2002-03-12:

** File name clashes are detected
  $ bison foo.y -d -o foo.x
  fatal error: header and parser would both be named "foo.x"

** A missing ";" at the end of a rule triggers a warning
  In accordance with POSIX, and in agreement with other
  Yacc implementations, Bison will mandate this semicolon in the near
  future.  This eases the implementation of a Bison parser of Bison
  grammars by making this grammar LALR(1) instead of LR(2).  To
  facilitate the transition, this release introduces a warning.

** Revert the C++ namespace changes introduced in 1.31, as they caused too
  many portability hassles.

** DJGPP support added.

** Fix test suite portability problems.

* Changes in version 1.33, 2002-02-07:

** Fix C++ issues
  Groff could not be compiled for the definition of size_t was lacking
  under some conditions.

** Catch invalid @n
  As is done with $n.

* Changes in version 1.32, 2002-01-23:

** Fix Yacc output file names

** Portability fixes

** Italian, Dutch translations

* Changes in version 1.31, 2002-01-14:

** Many Bug Fixes

** GNU Gettext and %expect
  GNU Gettext asserts 10 s/r conflicts, but there are 7.  Now that
  Bison dies on incorrect %expectations, we fear there will be
  too many bug reports for Gettext, so _for the time being_, %expect
  does not trigger an error when the input file is named "plural.y".

** Use of alloca in parsers
  If YYSTACK_USE_ALLOCA is defined to 0, then the parsers will use
  malloc exclusively.  Since 1.29, but was not NEWS'ed.

  alloca is used only when compiled with GCC, to avoid portability
  problems as on AIX.

** yyparse now returns 2 if memory is exhausted; formerly it dumped core.

** When the generated parser lacks debugging code, YYDEBUG is now 0
  (as POSIX requires) instead of being undefined.

** User Actions
  Bison has always permitted actions such as { $$ = $1 }: it adds the
  ending semicolon.  Now if in Yacc compatibility mode, the semicolon
  is no longer output: one has to write { $$ = $1; }.

** Better C++ compliance
  The output parsers try to respect C++ namespaces.
  [This turned out to be a failed experiment, and it was reverted later.]

** Reduced Grammars
  Fixed bugs when reporting useless nonterminals.

** 64 bit hosts
  The parsers work properly on 64 bit hosts.

** Error messages
  Some calls to strerror resulted in scrambled or missing error messages.

** %expect
  When the number of shift/reduce conflicts is correct, don't issue
  any warning.

** The verbose report includes the rule line numbers.

** Rule line numbers are fixed in traces.

** Swedish translation

** Parse errors
  Verbose parse error messages from the parsers are better looking.
  Before: parse error: unexpected `'/'', expecting `"number"' or `'-'' or `'(''
     Now: parse error: unexpected '/', expecting "number" or '-' or '('

** Fixed parser memory leaks.
  When the generated parser was using malloc to extend its stacks, the
  previous allocations were not freed.

** Fixed verbose output file.
  Some newlines were missing.
  Some conflicts in state descriptions were missing.

** Fixed conflict report.
  Option -v was needed to get the result.

** %expect
  Was not used.
  Mismatches are errors, not warnings.

** Fixed incorrect processing of some invalid input.

** Fixed CPP guards: 9foo.h uses BISON_9FOO_H instead of 9FOO_H.

** Fixed some typos in the documentation.

** %token MY_EOF 0 is supported.
  Before, MY_EOF was silently renumbered as 257.

** doc/refcard.tex is updated.

** %output, %file-prefix, %name-prefix.
  New.

** --output
  New, aliasing "--output-file".

* Changes in version 1.30, 2001-10-26:

** "--defines" and "--graph" have now an optional argument which is the
  output file name. "-d" and "-g" do not change; they do not take any
  argument.

** "%source_extension" and "%header_extension" are removed, failed
  experiment.

** Portability fixes.

* Changes in version 1.29, 2001-09-07:

** The output file does not define const, as this caused problems when used
  with common autoconfiguration schemes.  If you still use ancient compilers
  that lack const, compile with the equivalent of the C compiler option
  "-Dconst=".  Autoconf's AC_C_CONST macro provides one way to do this.

** Added "-g" and "--graph".

** The Bison manual is now distributed under the terms of the GNU FDL.

** The input and the output files has automatically a similar extension.

** Russian translation added.

** NLS support updated; should hopefully be less troublesome.

** Added the old Bison reference card.

** Added "--locations" and "%locations".

** Added "-S" and "--skeleton".

** "%raw", "-r", "--raw" is disabled.

** Special characters are escaped when output.  This solves the problems
  of the #line lines with path names including backslashes.

** New directives.
  "%yacc", "%fixed_output_files", "%defines", "%no_parser", "%verbose",
  "%debug", "%source_extension" and "%header_extension".

** @$
  Automatic location tracking.

* Changes in version 1.28, 1999-07-06:

** Should compile better now with K&R compilers.

** Added NLS.

** Fixed a problem with escaping the double quote character.

** There is now a FAQ.

* Changes in version 1.27:

** The make rule which prevented bison.simple from being created on
  some systems has been fixed.

* Changes in version 1.26:

** Bison now uses Automake.

** New mailing lists: <bug-bison@gnu.org> and <help-bison@gnu.org>.

** Token numbers now start at 257 as previously documented, not 258.

** Bison honors the TMPDIR environment variable.

** A couple of buffer overruns have been fixed.

** Problems when closing files should now be reported.

** Generated parsers should now work even on operating systems which do
  not provide alloca().

* Changes in version 1.25, 1995-10-16:

** Errors in the input grammar are not fatal; Bison keeps reading
the grammar file, and reports all the errors found in it.

** Tokens can now be specified as multiple-character strings: for
example, you could use "<=" for a token which looks like <=, instead
of choosing a name like LESSEQ.

** The %token_table declaration says to write a table of tokens (names
and numbers) into the parser file.  The yylex function can use this
table to recognize multiple-character string tokens, or for other
purposes.

** The %no_lines declaration says not to generate any #line preprocessor
directives in the parser file.

** The %raw declaration says to use internal Bison token numbers, not
Yacc-compatible token numbers, when token names are defined as macros.

** The --no-parser option produces the parser tables without including
the parser engine; a project can now use its own parser engine.
The actions go into a separate file called NAME.act, in the form of
a switch statement body.

* Changes in version 1.23:

The user can define YYPARSE_PARAM as the name of an argument to be
passed into yyparse.  The argument should have type void *.  It should
actually point to an object.  Grammar actions can access the variable
by casting it to the proper pointer type.

Line numbers in output file corrected.

* Changes in version 1.22:

--help option added.

* Changes in version 1.20:

Output file does not redefine const for C++.

-----

Copyright (C) 1995-2012 Free Software Foundation, Inc.

This file is part of Bison, the GNU Parser Generator.

This program is free software: you can redistribute it and/or modify
it under the terms of the GNU General Public License as published by
the Free Software Foundation, either version 3 of the License, or
(at your option) any later version.

This program is distributed in the hope that it will be useful,
but WITHOUT ANY WARRANTY; without even the implied warranty of
MERCHANTABILITY or FITNESS FOR A PARTICULAR PURPOSE.  See the
GNU General Public License for more details.

You should have received a copy of the GNU General Public License
along with this program.  If not, see <http://www.gnu.org/licenses/>.

 LocalWords:  yacc YYBACKUP glr GCC lalr ArrayIndexOutOfBoundsException nullptr
 LocalWords:  cplusplus liby rpl fprintf mfcalc Wyacc stmt cond expr mk sym lr
 LocalWords:  IELR ielr Lookahead YYERROR nonassoc LALR's api lookaheads yychar
 LocalWords:  destructor lookahead YYRHSLOC YYLLOC Rhs ifndef YYFAIL cpp sr rr
 LocalWords:  preprocessor initializer Wno Wnone Werror FreeBSD prec livelocks
 LocalWords:  Solaris AIX UX RHEL Tru LHS gcc's Wundef YYENABLE NLS YYLTYPE VCG
 LocalWords:  yyerror cpp's Wunused yylval yylloc prepend yyparse yylex yypush
 LocalWords:  Graphviz xml nonterminals midrule destructor's YYSTYPE typedef ly
 LocalWords:  CHR chr printf stdout namespace preprocessing enum pre include's
 LocalWords:  YYRECOVERING nonfree destructors YYABORT YYACCEPT params enums de
 LocalWords:  struct yystype DJGPP lex param Haible NUM alloca YYSTACK NUL goto
 LocalWords:  YYMAXDEPTH Unescaped UCNs YYLTYPE's yyltype typedefs inline Yaccs
 LocalWords:  Heriyanto Reenable dprec Hilfinger Eggert MYEOF Folle Menezes EOF
 LocalWords:  Lackovic define's itemset Groff Gettext malloc NEWS'ed YYDEBUG YY
 LocalWords:  namespaces strerror const autoconfiguration Dconst Autoconf's FDL
 LocalWords:  Automake TMPDIR LESSEQ ylwrap endif yydebug YYTOKEN YYLSP ival hh
 LocalWords:  extern YYTOKENTYPE TOKENTYPE yytokentype tokentype STYPE lval pdf
 LocalWords:  lang yyoutput dvi html ps POSIX lvalp llocp calc yyo fval Wmaybe
 LocalWords:  yyvsp pragmas noreturn java's

Local Variables:
mode: outline
fill-column: 76
End:<|MERGE_RESOLUTION|>--- conflicted
+++ resolved
@@ -2,7 +2,6 @@
 
 * Noteworthy changes in release ?.? (????-??-??) [?]
 
-<<<<<<< HEAD
 ** Changes in the format of error messages
 
   This used to be the format of many error reports:
@@ -56,7 +55,9 @@
   processing, with minor (documented) differences.
 
   Two nodes were added to the documentation: Xml and Graphviz.
-=======
+
+* Noteworthy changes in release ?.? (????-??-??) [?]
+
 ** Bug fixes
 
   Warnings about uninitialized yylloc in yyparse have been fixed.
@@ -65,7 +66,6 @@
 
   The sections about shift/reduce and reduce/reduce conflicts resolution
   have been fixed and extended.
->>>>>>> fb4c8a7c
 
 * Noteworthy changes in release 2.6.5 (2012-11-07) [stable]
 
