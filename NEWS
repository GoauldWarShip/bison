--- conflicted
+++ resolved
@@ -2,7 +2,6 @@
 
 * Noteworthy changes in release ?.? (????-??-??) [?]
 
-<<<<<<< HEAD
 ** Incompatible changes
 
 *** Obsolete features
@@ -242,7 +241,7 @@
   reduce/reduce conflicts.
 
 * Noteworthy changes in release ?.? (????-??-??) [?]
-=======
+
 ** New value for %define variable: api.pure full
 
   The %define variable api.pure requests a pure (reentrant) parser. However,
@@ -253,7 +252,6 @@
 
   The use of "%define api.pure true" is deprecated in favor of this new
   "%define api.pure full".
->>>>>>> 511dd971
 
 ** Changes in the format of error messages
 
