--- conflicted
+++ resolved
@@ -2,7 +2,6 @@
 
 * Noteworthy changes in release ?.? (????-??-??) [?]
 
-<<<<<<< HEAD
 ** Backward incompatible changes
 
   TL;DR: replace "#define YYERROR_VERBOSE 1" by "%define parse.error verbose".
@@ -110,7 +109,6 @@
   based on the current parser state (using yyexpected_tokens), location
   tracking, internationalized custom error messages, lookahead-correction,
   rich debug traces, etc.
-=======
 
 * Noteworthy changes in release 3.5.3 (2020-03-08) [stable]
 
@@ -121,7 +119,6 @@
   short lines (e.g., the file was changed between parsing and diagnosing).
 
   Several unlikely crashes found by fuzzing have been fixed.
->>>>>>> 15ea3501
 
 * Noteworthy changes in release 3.5.2 (2020-02-13) [stable]
 
