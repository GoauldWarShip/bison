GNU Bison NEWS

* Noteworthy changes in release ?.? (????-??-??) [?]

<<<<<<< HEAD
** Backward incompatible changes

  Lone carriage-return characters (aka \r or ^M) in the grammar files are no
  longer treated as end-of-lines.  This changes the diagnostics, and in
  particular their locations.

** Bug fixes

  In Java, %define api.prefix was ignored.  It now behaves as expected.

** New features

*** Lookahead correction in C++

  Contributed by Adrian Vogelsgesang.

  The C++ deterministic skeleton (lalr1.cc) now supports LAC, via the
  %define variable parse.lac.

*** Variable api.token.raw: Optimized token numbers (all skeletons)

  In the generated parsers, tokens have two numbers: the "external" token
  number as returned by yylex (which starts at 257), and the "internal"
  symbol number (which starts at 3).  Each time yylex is called, a table
  lookup maps the external token number to the internal symbol number.

  When the %define variable api.token.raw is set, tokens are assigned their
  internal number, which saves one table lookup per token, and also saves
  the generation of the mapping table.

  The gain is typically moderate, but in extreme cases (very simple user
  actions), a 10% improvement can be observed.

*** Debug traces in Java

  The Java backend no longer emits code and data for parser tracing if the
  %define variable parse.trace is not defined.

* Noteworthy changes in release 3.4.2 (2019-09-08) [stable]
=======

* Noteworthy changes in release 3.4.2 (2019-09-12) [stable]
>>>>>>> 406e8c7c

** Bug fixes

  In some cases, when warnings are disabled, bison could emit tons of white
  spaces as diagnostics.

  When running out of memory, bison could crash (found by fuzzing).

  When defining twice the EOF token, bison would crash.

  New warnings from recent compilers have been addressed in the generated
  parsers (yacc.c, glr.c, glr.cc).

  When lone carriage-return characters appeared in the input file,
  diagnostics could hang forever.

* Noteworthy changes in release 3.4.1 (2019-05-22) [stable]

** Bug fixes

  Portability fixes.

* Noteworthy changes in release 3.4 (2019-05-19) [stable]

** Deprecated features

  The %pure-parser directive is deprecated in favor of '%define api.pure'
  since Bison 2.3b (2008-05-27), but no warning was issued; there is one
  now.  Note that since Bison 2.7 you are strongly encouraged to use
  '%define api.pure full' instead of '%define api.pure'.

** New features

*** Colored diagnostics

  As an experimental feature, diagnostics are now colored, controlled by the
  new options --color and --style.

  To use them, install the libtextstyle library before configuring Bison.
  It is available from

    https://alpha.gnu.org/gnu/gettext/

  for instance

    https://alpha.gnu.org/gnu/gettext/libtextstyle-0.8.tar.gz

  The option --color supports the following arguments:
    - always, yes: Enable colors.
    - never, no: Disable colors.
    - auto, tty (default): Enable colors if the output device is a tty.

  To customize the styles, create a CSS file similar to

    /* bison-bw.css */
    .warning   { }
    .error     { font-weight: 800; text-decoration: underline; }
    .note      { }

  then invoke bison with --style=bison-bw.css, or set the BISON_STYLE
  environment variable to "bison-bw.css".

*** Disabling output

  When given -fsyntax-only, the diagnostics are reported, but no output is
  generated.

  The name of this option is somewhat misleading as bison does more than
  just checking the syntax: every stage is run (including checking for
  conflicts for instance), except the generation of the output files.

*** Include the generated header (yacc.c)

  Before, when --defines is used, bison generated a header, and pasted an
  exact copy of it into the generated parser implementation file.  If the
  header name is not "y.tab.h", it is now #included instead of being
  duplicated.

  To use an '#include' even if the header name is "y.tab.h" (which is what
  happens with --yacc, or when using the Autotools' ylwrap), define
  api.header.include to the exact argument to pass to #include.  For
  instance:

    %define api.header.include {"parse.h"}

  or

    %define api.header.include {<parser/parse.h>}

*** api.location.type is now supported in C (yacc.c, glr.c)

  The %define variable api.location.type defines the name of the type to use
  for locations.  When defined, Bison no longer defines YYLTYPE.

  This can be used in programs with several parsers to factor their
  definition of locations: let one of them generate them, and the others
  just use them.

** Changes

*** Graphviz output

  In conformance with the recommendations of the Graphviz team, if %require
  "3.4" (or better) is specified, the option --graph generates a *.gv file
  by default, instead of *.dot.

*** Diagnostics overhaul

  Column numbers were wrong with multibyte characters, which would also
  result in skewed diagnostics with carets.  Beside, because we were
  indenting the quoted source with a single space, lines with tab characters
  were incorrectly underlined.

  To address these issues, and to be clearer, Bison now issues diagnostics
  as GCC9 does.  For instance it used to display (there's a tab before the
  opening brace):

    foo.y:3.37-38: error: $2 of ‘expr’ has no declared type
     expr: expr '+' "number"        { $$ = $1 + $2; }
                                         ^~
  It now reports

    foo.y:3.37-38: error: $2 of ‘expr’ has no declared type
        3 | expr: expr '+' "number" { $$ = $1 + $2; }
          |                                     ^~

  Other constructs now also have better locations, resulting in more precise
  diagnostics.

*** Fix-it hints for %empty

  Running Bison with -Wempty-rules and --update will remove incorrect %empty
  annotations, and add the missing ones.

*** Generated reports

  The format of the reports (parse.output) was improved for readability.

*** Better support for --no-line.

  When --no-line is used, the generated files are now cleaner: no lines are
  generated instead of empty lines.  Together with using api.header.include,
  that should help people saving the generated files into version control
  systems get smaller diffs.

** Documentation

  A new example in C shows an simple infix calculator with a hand-written
  scanner (examples/c/calc).

  A new example in C shows a reentrant parser (capable of recursive calls)
  built with Flex and Bison (examples/c/reccalc).

  There is a new section about the history of Yaccs and Bison.

** Bug fixes

  A few obscure bugs were fixed, including the second oldest (known) bug in
  Bison: it was there when Bison was entered in the RCS version control
  system, in December 1987.  See the NEWS of Bison 3.3 for the previous
  oldest bug.

* Noteworthy changes in release 3.3.2 (2019-02-03) [stable]

** Bug fixes

  Bison 3.3 failed to generate parsers for grammars with unused nonterminal
  symbols.

* Noteworthy changes in release 3.3.1 (2019-01-27) [stable]

** Changes

  The option -y/--yacc used to imply -Werror=yacc, which turns uses of Bison
  extensions into errors.  It now makes them simple warnings (-Wyacc).

* Noteworthy changes in release 3.3 (2019-01-26) [stable]

  A new mailing list was created, Bison Announce.  It is low traffic, and is
  only about announcing new releases and important messages (e.g., polls
  about major decisions to make).

  https://lists.gnu.org/mailman/listinfo/bison-announce

** Backward incompatible changes

  Support for DJGPP, which has been unmaintained and untested for years, is
  removed.

** Deprecated features

  A new feature, --update (see below) helps adjusting existing grammars to
  deprecations.

*** Deprecated directives

  The %error-verbose directive is deprecated in favor of '%define
  parse.error verbose' since Bison 3.0, but no warning was issued.

  The '%name-prefix "xx"' directive is deprecated in favor of '%define
  api.prefix {xx}' since Bison 3.0, but no warning was issued.  These
  directives are slightly different, you might need to adjust your code.
  %name-prefix renames only symbols with external linkage, while api.prefix
  also renames types and macros, including YYDEBUG, YYTOKENTYPE,
  yytokentype, YYSTYPE, YYLTYPE, etc.

  Users of Flex that move from '%name-prefix "xx"' to '%define api.prefix
  {xx}' will typically have to update YY_DECL from

    #define YY_DECL int xxlex (YYSTYPE *yylval, YYLTYPE *yylloc)

  to

    #define YY_DECL int xxlex (XXSTYPE *yylval, XXLTYPE *yylloc)

*** Deprecated %define variable names

  The following variables, mostly related to parsers in Java, have been
  renamed for consistency.  Backward compatibility is ensured, but upgrading
  is recommended.

    abstract           -> api.parser.abstract
    annotations        -> api.parser.annotations
    extends            -> api.parser.extends
    final              -> api.parser.final
    implements         -> api.parser.implements
    parser_class_name  -> api.parser.class
    public             -> api.parser.public
    strictfp           -> api.parser.strictfp

** New features

*** Generation of fix-its for IDEs/Editors

  When given the new option -ffixit (aka -fdiagnostics-parseable-fixits),
  bison now generates machine readable editing instructions to fix some
  issues.  Currently, this is mostly limited to updating deprecated
  directives and removing duplicates.  For instance:

    $ cat foo.y
    %error-verbose
    %define parser_class_name "Parser"
    %define api.parser.class "Parser"
    %%
    exp:;

  See the "fix-it:" lines below:

    $ bison -ffixit foo.y
    foo.y:1.1-14: warning: deprecated directive, use '%define parse.error verbose' [-Wdeprecated]
     %error-verbose
     ^~~~~~~~~~~~~~
    fix-it:"foo.y":{1:1-1:15}:"%define parse.error verbose"
    foo.y:2.1-34: warning: deprecated directive, use '%define api.parser.class {Parser}' [-Wdeprecated]
     %define parser_class_name "Parser"
     ^~~~~~~~~~~~~~~~~~~~~~~~~~~~~~~~~~
    fix-it:"foo.y":{2:1-2:35}:"%define api.parser.class {Parser}"
    foo.y:3.1-33: error: %define variable 'api.parser.class' redefined
     %define api.parser.class "Parser"
     ^~~~~~~~~~~~~~~~~~~~~~~~~~~~~~~~~
    foo.y:2.1-34:     previous definition
     %define parser_class_name "Parser"
     ^~~~~~~~~~~~~~~~~~~~~~~~~~~~~~~~~~
    fix-it:"foo.y":{3:1-3:34}:""
    foo.y: warning: fix-its can be applied.  Rerun with option '--update'. [-Wother]

  This uses the same output format as GCC and Clang.

*** Updating grammar files

  Fixes can be applied on the fly.  The previous example ends with the
  suggestion to re-run bison with the option -u/--update, which results in a
  cleaner grammar file.

    $ bison --update foo.y
    [...]
    bison: file 'foo.y' was updated (backup: 'foo.y~')

    $ cat foo.y
    %define parse.error verbose
    %define api.parser.class {Parser}
    %%
    exp:;

*** Bison is now relocatable

  If you pass '--enable-relocatable' to 'configure', Bison is relocatable.

  A relocatable program can be moved or copied to a different location on
  the file system.  It can also be used through mount points for network
  sharing.  It is possible to make symbolic links to the installed and moved
  programs, and invoke them through the symbolic link.

*** %expect and %expect-rr modifiers on individual rules

  One can now document (and check) which rules participate in shift/reduce
  and reduce/reduce conflicts.  This is particularly important GLR parsers,
  where conflicts are a normal occurrence.  For example,

      %glr-parser
      %expect 1
      %%

      ...

      argument_list:
        arguments %expect 1
      | arguments ','
      | %empty
      ;

      arguments:
        expression
      | argument_list ',' expression
      ;

      ...

  Looking at the output from -v, one can see that the shift-reduce conflict
  here is due to the fact that the parser does not know whether to reduce
  arguments to argument_list until it sees the token _after_ the following
  ','.  By marking the rule with %expect 1 (because there is a conflict in
  one state), we document the source of the 1 overall shift-reduce conflict.

  In GLR parsers, we can use %expect-rr in a rule for reduce/reduce
  conflicts.  In this case, we mark each of the conflicting rules.  For
  example,

      %glr-parser
      %expect-rr 1

      %%

      stmt:
        target_list '=' expr ';'
      | expr_list ';'
      ;

      target_list:
        target
      | target ',' target_list
      ;

      target:
        ID %expect-rr 1
      ;

      expr_list:
        expr
      | expr ',' expr_list
      ;

      expr:
        ID %expect-rr 1
      | ...
      ;

  In a statement such as

      x, y = 3, 4;

  the parser must reduce x to a target or an expr, but does not know which
  until it sees the '='.  So we notate the two possible reductions to
  indicate that each conflicts in one rule.

  This feature needs user feedback, and might evolve in the future.

*** C++: Actual token constructors

  When variants and token constructors are enabled, in addition to the
  type-safe named token constructors (make_ID, make_INT, etc.), we now
  generate genuine constructors for symbol_type.

  For instance with these declarations

    %token           ':'
       <std::string> ID
       <int>         INT;

  you may use these constructors:

    symbol_type (int token, const std::string&);
    symbol_type (int token, const int&);
    symbol_type (int token);

  Correct matching between token types and value types is checked via
  'assert'; for instance, 'symbol_type (ID, 42)' would abort.  Named
  constructors are preferable, as they offer better type safety (for
  instance 'make_ID (42)' would not even compile), but symbol_type
  constructors may help when token types are discovered at run-time, e.g.,

     [a-z]+   {
                if (auto i = lookup_keyword (yytext))
                  return yy::parser::symbol_type (i);
                else
                  return yy::parser::make_ID (yytext);
              }

*** C++: Variadic emplace

  If your application requires C++11 and you don't use symbol constructors,
  you may now use a variadic emplace for semantic values:

    %define api.value.type variant
    %token <std::pair<int, int>> PAIR

  in your scanner:

    int yylex (parser::semantic_type *lvalp)
    {
      lvalp->emplace <std::pair<int, int>> (1, 2);
      return parser::token::PAIR;
    }

*** C++: Syntax error exceptions in GLR

  The glr.cc skeleton now supports syntax_error exceptions thrown from user
  actions, or from the scanner.

*** More POSIX Yacc compatibility warnings

  More Bison specific directives are now reported with -y or -Wyacc.  This
  change was ready since the release of Bison 3.0 in September 2015.  It was
  delayed because Autoconf used to define YACC as `bison -y`, which resulted
  in numerous warnings for Bison users that use the GNU Build System.

  If you still experience that problem, either redefine YACC as `bison -o
  y.tab.c`, or pass -Wno-yacc to Bison.

*** The tables yyrhs and yyphrs are back

  Because no Bison skeleton uses them, these tables were removed (no longer
  passed to the skeletons, not even computed) in 2008.  However, some users
  have expressed interest in being able to use them in their own skeletons.

** Bug fixes

*** Incorrect number of reduce-reduce conflicts

  On a grammar such as

     exp: "num" | "num" | "num"

  bison used to report a single RR conflict, instead of two.  This is now
  fixed.  This was the oldest (known) bug in Bison: it was there when Bison
  was entered in the RCS version control system, in December 1987.

  Some grammar files might have to adjust their %expect-rr.

*** Parser directives that were not careful enough

  Passing invalid arguments to %nterm, for instance character literals, used
  to result in unclear error messages.

** Documentation

  The examples/ directory (installed in .../share/doc/bison/examples) has
  been restructured per language for clarity.  The examples come with a
  README and a Makefile.  Not only can they be used to toy with Bison, they
  can also be starting points for your own grammars.

  There is now a Java example, and a simple example in C based on Flex and
  Bison (examples/c/lexcalc/).

** Changes

*** Parsers in C++

  They now use noexcept and constexpr.  Please, report missing annotations.

*** Symbol Declarations

  The syntax of the variation directives to declare symbols was overhauled
  for more consistency, and also better POSIX Yacc compliance (which, for
  instance, allows "%type" without actually providing a type).  The %nterm
  directive, supported by Bison since its inception, is now documented and
  officially supported.

  The syntax is now as follows:

    %token TAG? ( ID NUMBER? STRING? )+ ( TAG ( ID NUMBER? STRING? )+ )*
    %left  TAG? ( ID NUMBER? )+ ( TAG ( ID NUMBER? )+ )*
    %type  TAG? ( ID | CHAR | STRING )+ ( TAG ( ID | CHAR | STRING )+ )*
    %nterm TAG? ID+ ( TAG ID+ )*

  where TAG denotes a type tag such as ‘<ival>’, ID denotes an identifier
  such as ‘NUM’, NUMBER a decimal or hexadecimal integer such as ‘300’ or
  ‘0x12d’, CHAR a character literal such as ‘'+'’, and STRING a string
  literal such as ‘"number"’.  The post-fix quantifiers are ‘?’ (zero or
  one), ‘*’ (zero or more) and ‘+’ (one or more).

* Noteworthy changes in release 3.2.4 (2018-12-24) [stable]

** Bug fixes

  Fix the move constructor of symbol_type.

  Always provide a copy constructor for symbol_type, even in modern C++.

* Noteworthy changes in release 3.2.3 (2018-12-18) [stable]

** Bug fixes

  Properly support token constructors in C++ with types that include commas
  (e.g., std::pair<int, int>).  A regression introduced in Bison 3.2.

* Noteworthy changes in release 3.2.2 (2018-11-21) [stable]

** Bug fixes

  C++ portability issues.

* Noteworthy changes in release 3.2.1 (2018-11-09) [stable]

** Bug fixes

  Several portability issues have been fixed in the build system, in the
  test suite, and in the generated parsers in C++.

* Noteworthy changes in release 3.2 (2018-10-29) [stable]

** Backward incompatible changes

  Support for DJGPP, which has been unmaintained and untested for years, is
  obsolete.  Unless there is activity to revive it, it will be removed.

** Changes

  %printers should use yyo rather than yyoutput to denote the output stream.

  Variant-based symbols in C++ should use emplace() rather than build().

  In C++ parsers, parser::operator() is now a synonym for the parser::parse.

** Documentation

  A new section, "A Simple C++ Example", is a tutorial for parsers in C++.

  A comment in the generated code now emphasizes that users should not
  depend upon non-documented implementation details, such as macros starting
  with YY_.

** New features

*** C++: Support for move semantics (lalr1.cc)

  The lalr1.cc skeleton now fully supports C++ move semantics, while
  maintaining compatibility with C++98.  You may now store move-only types
  when using Bison's variants.  For instance:

    %code {
      #include <memory>
      #include <vector>
    }

    %skeleton "lalr1.cc"
    %define api.value.type variant

    %%

    %token <int> INT "int";
    %type <std::unique_ptr<int>> int;
    %type <std::vector<std::unique_ptr<int>>> list;

    list:
      %empty    {}
    | list int  { $$ = std::move($1); $$.emplace_back(std::move($2)); }

    int: "int"  { $$ = std::make_unique<int>($1); }

*** C++: Implicit move of right-hand side values (lalr1.cc)

  In modern C++ (C++11 and later), you should always use 'std::move' with
  the values of the right-hand side symbols ($1, $2, etc.), as they will be
  popped from the stack anyway.  Using 'std::move' is mandatory for
  move-only types such as unique_ptr, and it provides a significant speedup
  for large types such as std::string, or std::vector, etc.

  If '%define api.value.automove' is set, every occurrence '$n' is replaced
  by 'std::move ($n)'.  The second rule in the previous grammar can be
  simplified to:

    list: list int  { $$ = $1; $$.emplace_back($2); }

  With automove enabled, the semantic values are no longer lvalues, so do
  not use the swap idiom:

    list: list int  { std::swap($$, $1); $$.emplace_back($2); }

  This idiom is anyway obsolete: it is preferable to move than to swap.

  A warning is issued when automove is enabled, and a value is used several
  times.

    input.yy:16.31-32: warning: multiple occurrences of $2 with api.value.automove enabled [-Wother]
    exp: "twice" exp   { $$ = $2 + $2; }
                                   ^^

  Enabling api.value.automove does not require support for modern C++.  The
  generated code is valid C++98/03, but will use copies instead of moves.

  The new examples/c++/variant-11.yy shows these features in action.

*** C++: The implicit default semantic action is always run

  When variants are enabled, the default action was not run, so

    exp: "number"

  was equivalent to

    exp: "number"  {}

  It now behaves like in all the other cases, as

    exp: "number"  { $$ = $1; }

  possibly using std::move if automove is enabled.

  We do not expect backward compatibility issues.  However, beware of
  forward compatibility issues: if you rely on default actions with
  variants, be sure to '%require "3.2"' to avoid older versions of Bison to
  generate incorrect parsers.

*** C++: Renaming location.hh

  When both %defines and %locations are enabled, Bison generates a
  location.hh file.  If you don't use locations outside of the parser, you
  may avoid its creation with:

    %define api.location.file none

  However this file is useful if, for instance, your parser builds an AST
  decorated with locations: you may use Bison's location independently of
  Bison's parser.  You can now give it another name, for instance:

    %define api.location.file "my-location.hh"

  This name can have directory components, and even be absolute.  The name
  under which the location file is included is controlled by
  api.location.include.

  This way it is possible to have several parsers share the same location
  file.

  For instance, in src/foo/parser.hh, generate the include/ast/loc.hh file:

    %locations
    %define api.namespace {foo}
    %define api.location.file "include/ast/loc.hh"
    %define api.location.include {<ast/loc.hh>}

  and use it in src/bar/parser.hh:

    %locations
    %define api.namespace {bar}
    %code requires {#include <ast/loc.hh>}
    %define api.location.type {bar::location}

  Absolute file names are supported, so in your Makefile, passing the flag
  -Dapi.location.file='"$(top_srcdir)/include/ast/location.hh"' to bison is
  safe.

*** C++: stack.hh and position.hh are deprecated

  When asked to generate a header file (%defines), the lalr1.cc skeleton
  generates a stack.hh file.  This file had no interest for users; it is now
  made useless: its content is included in the parser definition.  It is
  still generated for backward compatibility.

  When in addition to %defines, location support is requested (%locations),
  the file position.hh is also generated.  It is now also useless: its
  content is now included in location.hh.

  These files are no longer generated when your grammar file requires at
  least Bison 3.2 (%require "3.2").

** Bug fixes

  Portability issues on MinGW and VS2015.

  Portability issues in the test suite.

  Portability/warning issues with Flex.

* Noteworthy changes in release 3.1 (2018-08-27) [stable]

** Backward incompatible changes

  Compiling Bison now requires a C99 compiler---as announced during the
  release of Bison 3.0, five years ago.  Generated parsers do not require a
  C99 compiler.

  Support for DJGPP, which has been unmaintained and untested for years, is
  obsolete. Unless there is activity to revive it, the next release of Bison
  will have it removed.

** New features

*** Typed midrule actions

  Because their type is unknown to Bison, the values of midrule actions are
  not treated like the others: they don't have %printer and %destructor
  support.  It also prevents C++ (Bison) variants to handle them properly.

  Typed midrule actions address these issues.  Instead of:

    exp: { $<ival>$ = 1; } { $<ival>$ = 2; }   { $$ = $<ival>1 + $<ival>2; }

  write:

    exp: <ival>{ $$ = 1; } <ival>{ $$ = 2; }   { $$ = $1 + $2; }

*** Reports include the type of the symbols

  The sections about terminal and nonterminal symbols of the '*.output' file
  now specify their declared type.  For instance, for:

    %token <ival> NUM

  the report now shows '<ival>':

    Terminals, with rules where they appear

    NUM <ival> (258) 5

*** Diagnostics about useless rules

  In the following grammar, the 'exp' nonterminal is trivially useless.  So,
  of course, its rules are useless too.

    %%
    input: '0' | exp
    exp: exp '+' exp | exp '-' exp | '(' exp ')'

  Previously all the useless rules were reported, including those whose
  left-hand side is the 'exp' nonterminal:

    warning: 1 nonterminal useless in grammar [-Wother]
    warning: 4 rules useless in grammar [-Wother]
    2.14-16: warning: nonterminal useless in grammar: exp [-Wother]
     input: '0' | exp
                  ^^^
    2.14-16: warning: rule useless in grammar [-Wother]
     input: '0' | exp
                  ^^^
    3.6-16: warning: rule useless in grammar [-Wother]
     exp: exp '+' exp | exp '-' exp | '(' exp ')'
          ^^^^^^^^^^^
    3.20-30: warning: rule useless in grammar [-Wother]
     exp: exp '+' exp | exp '-' exp | '(' exp ')'
                        ^^^^^^^^^^^
    3.34-44: warning: rule useless in grammar [-Wother]
     exp: exp '+' exp | exp '-' exp | '(' exp ')'
                                      ^^^^^^^^^^^

  Now, rules whose left-hand side symbol is useless are no longer reported
  as useless.  The locations of the errors have also been adjusted to point
  to the first use of the nonterminal as a left-hand side of a rule:

    warning: 1 nonterminal useless in grammar [-Wother]
    warning: 4 rules useless in grammar [-Wother]
    3.1-3: warning: nonterminal useless in grammar: exp [-Wother]
     exp: exp '+' exp | exp '-' exp | '(' exp ')'
     ^^^
    2.14-16: warning: rule useless in grammar [-Wother]
     input: '0' | exp
                  ^^^

*** C++: Generated parsers can be compiled with -fno-exceptions (lalr1.cc)

  When compiled with exceptions disabled, the generated parsers no longer
  uses try/catch clauses.

  Currently only GCC and Clang are supported.

** Documentation

*** A demonstration of variants

  A new example was added (installed in .../share/doc/bison/examples),
  'variant.yy', which shows how to use (Bison) variants in C++.

  The other examples were made nicer to read.

*** Some features are no longer 'experimental'

  The following features, mature enough, are no longer flagged as
  experimental in the documentation: push parsers, default %printer and
  %destructor (typed: <*> and untyped: <>), %define api.value.type union and
  variant, Java parsers, XML output, LR family (lr, ielr, lalr), and
  semantic predicates (%?).

** Bug fixes

*** GLR: Predicates support broken by #line directives

  Predicates (%?) in GLR such as

    widget:
      %? {new_syntax} 'w' id new_args
    | %?{!new_syntax} 'w' id old_args

  were issued with #lines in the middle of C code.

*** Printer and destructor with broken #line directives

  The #line directives were not properly escaped when emitting the code for
  %printer/%destructor, which resulted in compiler errors if there are
  backslashes or double-quotes in the grammar file name.

*** Portability on ICC

  The Intel compiler claims compatibility with GCC, yet rejects its _Pragma.
  Generated parsers now work around this.

*** Various

  There were several small fixes in the test suite and in the build system,
  many warnings in bison and in the generated parsers were eliminated.  The
  documentation also received its share of minor improvements.

  Useless code was removed from C++ parsers, and some of the generated
  constructors are more 'natural'.

* Noteworthy changes in release 3.0.5 (2018-05-27) [stable]

** Bug fixes

*** C++: Fix support of 'syntax_error'

  One incorrect 'inline' resulted in linking errors about the constructor of
  the syntax_error exception.

*** C++: Fix warnings

  GCC 7.3 (with -O1 or -O2 but not -O0 or -O3) issued null-dereference
  warnings about yyformat being possibly null.  It also warned about the
  deprecated implicit definition of copy constructors when there's a
  user-defined (copy) assignment operator.

*** Location of errors

  In C++ parsers, out-of-bounds errors can happen when a rule with an empty
  ride-hand side raises a syntax error.  The behavior of the default parser
  (yacc.c) in such a condition was undefined.

  Now all the parsers match the behavior of glr.c: @$ is used as the
  location of the error.  This handles gracefully rules with and without
  rhs.

*** Portability fixes in the test suite

  On some platforms, some Java and/or C++ tests were failing.

* Noteworthy changes in release 3.0.4 (2015-01-23) [stable]

** Bug fixes

*** C++ with Variants (lalr1.cc)

  Fix a compiler warning when no %destructor use $$.

*** Test suites

  Several portability issues in tests were fixed.

* Noteworthy changes in release 3.0.3 (2015-01-15) [stable]

** Bug fixes

*** C++ with Variants (lalr1.cc)

  Problems with %destructor and '%define parse.assert' have been fixed.

*** Named %union support (yacc.c, glr.c)

  Bison 3.0 introduced a regression on named %union such as

    %union foo { int ival; };

  The possibility to use a name was introduced "for Yacc compatibility".
  It is however not required by POSIX Yacc, and its usefulness is not clear.

*** %define api.value.type union with %defines (yacc.c, glr.c)

  The C parsers were broken when %defines was used together with "%define
  api.value.type union".

*** Redeclarations are reported in proper order

  On

    %token FOO "foo"
    %printer {} "foo"
    %printer {} FOO

  bison used to report:

    /tmp/foo.yy:2.10-11: error: %printer redeclaration for FOO
     %printer {} "foo"
              ^^
    /tmp/foo.yy:3.10-11:     previous declaration
     %printer {} FOO
              ^^

  Now, the "previous" declaration is always the first one.


** Documentation

  Bison now installs various files in its docdir (which defaults to
  '/usr/local/share/doc/bison'), including the three fully blown examples
  extracted from the documentation:

   - rpcalc
     Reverse Polish Calculator, a simple introductory example.
   - mfcalc
     Multi-function Calc, a calculator with memory and functions and located
     error messages.
   - calc++
     a calculator in C++ using variant support and token constructors.

* Noteworthy changes in release 3.0.2 (2013-12-05) [stable]

** Bug fixes

*** Generated source files when errors are reported

  When warnings are issued and -Werror is set, bison would still generate
  the source files (*.c, *.h...).  As a consequence, some runs of "make"
  could fail the first time, but not the second (as the files were generated
  anyway).

  This is fixed: bison no longer generates this source files, but, of
  course, still produces the various reports (*.output, *.xml, etc.).

*** %empty is used in reports

  Empty right-hand sides are denoted by '%empty' in all the reports (text,
  dot, XML and formats derived from it).

*** YYERROR and variants

  When C++ variant support is enabled, an error triggered via YYERROR, but
  not caught via error recovery, resulted in a double deletion.

* Noteworthy changes in release 3.0.1 (2013-11-12) [stable]

** Bug fixes

*** Errors in caret diagnostics

  On some platforms, some errors could result in endless diagnostics.

*** Fixes of the -Werror option

  Options such as "-Werror -Wno-error=foo" were still turning "foo"
  diagnostics into errors instead of warnings.  This is fixed.

  Actually, for consistency with GCC, "-Wno-error=foo -Werror" now also
  leaves "foo" diagnostics as warnings.  Similarly, with "-Werror=foo
  -Wno-error", "foo" diagnostics are now errors.

*** GLR Predicates

  As demonstrated in the documentation, one can now leave spaces between
  "%?" and its "{".

*** Installation

  The yacc.1 man page is no longer installed if --disable-yacc was
  specified.

*** Fixes in the test suite

  Bugs and portability issues.

* Noteworthy changes in release 3.0 (2013-07-25) [stable]

** WARNING: Future backward-incompatibilities!

  Like other GNU packages, Bison will start using some of the C99 features
  for its own code, especially the definition of variables after statements.
  The generated C parsers still aim at C90.

** Backward incompatible changes

*** Obsolete features

  Support for YYFAIL is removed (deprecated in Bison 2.4.2): use YYERROR.

  Support for yystype and yyltype is removed (deprecated in Bison 1.875):
  use YYSTYPE and YYLTYPE.

  Support for YYLEX_PARAM and YYPARSE_PARAM is removed (deprecated in Bison
  1.875): use %lex-param, %parse-param, or %param.

  Missing semicolons at the end of actions are no longer added (as announced
  in the release 2.5).

*** Use of YACC='bison -y'

  TL;DR: With Autoconf <= 2.69, pass -Wno-yacc to (AM_)YFLAGS if you use
  Bison extensions.

  Traditional Yacc generates 'y.tab.c' whatever the name of the input file.
  Therefore Makefiles written for Yacc expect 'y.tab.c' (and possibly
  'y.tab.h' and 'y.output') to be generated from 'foo.y'.

  To this end, for ages, AC_PROG_YACC, Autoconf's macro to look for an
  implementation of Yacc, was using Bison as 'bison -y'.  While it does
  ensure compatible output file names, it also enables warnings for
  incompatibilities with POSIX Yacc.  In other words, 'bison -y' triggers
  warnings for Bison extensions.

  Autoconf 2.70+ fixes this incompatibility by using YACC='bison -o y.tab.c'
  (which also generates 'y.tab.h' and 'y.output' when needed).
  Alternatively, disable Yacc warnings by passing '-Wno-yacc' to your Yacc
  flags (YFLAGS, or AM_YFLAGS with Automake).

** Bug fixes

*** The epilogue is no longer affected by internal #defines (glr.c)

  The glr.c skeleton uses defines such as #define yylval (yystackp->yyval) in
  generated code.  These weren't properly undefined before the inclusion of
  the user epilogue, so functions such as the following were butchered by the
  preprocessor expansion:

    int yylex (YYSTYPE *yylval);

  This is fixed: yylval, yynerrs, yychar, and yylloc are now valid
  identifiers for user-provided variables.

*** stdio.h is no longer needed when locations are enabled (yacc.c)

  Changes in Bison 2.7 introduced a dependency on FILE and fprintf when
  locations are enabled.  This is fixed.

*** Warnings about useless %pure-parser/%define api.pure are restored

** Diagnostics reported by Bison

  Most of these features were contributed by Théophile Ranquet and Victor
  Santet.

*** Carets

  Version 2.7 introduced caret errors, for a prettier output.  These are now
  activated by default.  The old format can still be used by invoking Bison
  with -fno-caret (or -fnone).

  Some error messages that reproduced excerpts of the grammar are now using
  the caret information only.  For instance on:

    %%
    exp: 'a' | 'a';

  Bison 2.7 reports:

    in.y: warning: 1 reduce/reduce conflict [-Wconflicts-rr]
    in.y:2.12-14: warning: rule useless in parser due to conflicts: exp: 'a' [-Wother]

  Now bison reports:

    in.y: warning: 1 reduce/reduce conflict [-Wconflicts-rr]
    in.y:2.12-14: warning: rule useless in parser due to conflicts [-Wother]
     exp: 'a' | 'a';
                ^^^

  and "bison -fno-caret" reports:

    in.y: warning: 1 reduce/reduce conflict [-Wconflicts-rr]
    in.y:2.12-14: warning: rule useless in parser due to conflicts [-Wother]

*** Enhancements of the -Werror option

  The -Werror=CATEGORY option is now recognized, and will treat specified
  warnings as errors. The warnings need not have been explicitly activated
  using the -W option, this is similar to what GCC 4.7 does.

  For example, given the following command line, Bison will treat both
  warnings related to POSIX Yacc incompatibilities and S/R conflicts as
  errors (and only those):

    $ bison -Werror=yacc,error=conflicts-sr input.y

  If no categories are specified, -Werror will make all active warnings into
  errors. For example, the following line does the same the previous example:

    $ bison -Werror -Wnone -Wyacc -Wconflicts-sr input.y

  (By default -Wconflicts-sr,conflicts-rr,deprecated,other is enabled.)

  Note that the categories in this -Werror option may not be prefixed with
  "no-". However, -Wno-error[=CATEGORY] is valid.

  Note that -y enables -Werror=yacc. Therefore it is now possible to require
  Yacc-like behavior (e.g., always generate y.tab.c), but to report
  incompatibilities as warnings: "-y -Wno-error=yacc".

*** The display of warnings is now richer

  The option that controls a given warning is now displayed:

    foo.y:4.6: warning: type clash on default action: <foo> != <bar> [-Wother]

  In the case of warnings treated as errors, the prefix is changed from
  "warning: " to "error: ", and the suffix is displayed, in a manner similar
  to GCC, as [-Werror=CATEGORY].

  For instance, where the previous version of Bison would report (and exit
  with failure):

    bison: warnings being treated as errors
    input.y:1.1: warning: stray ',' treated as white space

  it now reports:

    input.y:1.1: error: stray ',' treated as white space [-Werror=other]

*** Deprecated constructs

  The new 'deprecated' warning category flags obsolete constructs whose
  support will be discontinued.  It is enabled by default.  These warnings
  used to be reported as 'other' warnings.

*** Useless semantic types

  Bison now warns about useless (uninhabited) semantic types.  Since
  semantic types are not declared to Bison (they are defined in the opaque
  %union structure), it is %printer/%destructor directives about useless
  types that trigger the warning:

    %token <type1> term
    %type  <type2> nterm
    %printer    {} <type1> <type3>
    %destructor {} <type2> <type4>
    %%
    nterm: term { $$ = $1; };

    3.28-34: warning: type <type3> is used, but is not associated to any symbol
    4.28-34: warning: type <type4> is used, but is not associated to any symbol

*** Undefined but unused symbols

  Bison used to raise an error for undefined symbols that are not used in
  the grammar.  This is now only a warning.

    %printer    {} symbol1
    %destructor {} symbol2
    %type <type>   symbol3
    %%
    exp: "a";

*** Useless destructors or printers

  Bison now warns about useless destructors or printers.  In the following
  example, the printer for <type1>, and the destructor for <type2> are
  useless: all symbols of <type1> (token1) already have a printer, and all
  symbols of type <type2> (token2) already have a destructor.

    %token <type1> token1
           <type2> token2
           <type3> token3
           <type4> token4
    %printer    {} token1 <type1> <type3>
    %destructor {} token2 <type2> <type4>

*** Conflicts

  The warnings and error messages about shift/reduce and reduce/reduce
  conflicts have been normalized.  For instance on the following foo.y file:

    %glr-parser
    %%
    exp: exp '+' exp | '0' | '0';

  compare the previous version of bison:

    $ bison foo.y
    foo.y: conflicts: 1 shift/reduce, 2 reduce/reduce
    $ bison -Werror foo.y
    bison: warnings being treated as errors
    foo.y: conflicts: 1 shift/reduce, 2 reduce/reduce

  with the new behavior:

    $ bison foo.y
    foo.y: warning: 1 shift/reduce conflict [-Wconflicts-sr]
    foo.y: warning: 2 reduce/reduce conflicts [-Wconflicts-rr]
    $ bison -Werror foo.y
    foo.y: error: 1 shift/reduce conflict [-Werror=conflicts-sr]
    foo.y: error: 2 reduce/reduce conflicts [-Werror=conflicts-rr]

  When %expect or %expect-rr is used, such as with bar.y:

    %expect 0
    %glr-parser
    %%
    exp: exp '+' exp | '0' | '0';

  Former behavior:

    $ bison bar.y
    bar.y: conflicts: 1 shift/reduce, 2 reduce/reduce
    bar.y: expected 0 shift/reduce conflicts
    bar.y: expected 0 reduce/reduce conflicts

  New one:

    $ bison bar.y
    bar.y: error: shift/reduce conflicts: 1 found, 0 expected
    bar.y: error: reduce/reduce conflicts: 2 found, 0 expected

** Incompatibilities with POSIX Yacc

  The 'yacc' category is no longer part of '-Wall', enable it explicitly
  with '-Wyacc'.

** Additional yylex/yyparse arguments

  The new directive %param declares additional arguments to both yylex and
  yyparse.  The %lex-param, %parse-param, and %param directives support one
  or more arguments.  Instead of

    %lex-param   {arg1_type *arg1}
    %lex-param   {arg2_type *arg2}
    %parse-param {arg1_type *arg1}
    %parse-param {arg2_type *arg2}

  one may now declare

    %param {arg1_type *arg1} {arg2_type *arg2}

** Types of values for %define variables

  Bison used to make no difference between '%define foo bar' and '%define
  foo "bar"'.  The former is now called a 'keyword value', and the latter a
  'string value'.  A third kind was added: 'code values', such as '%define
  foo {bar}'.

  Keyword variables are used for fixed value sets, e.g.,

    %define lr.type lalr

  Code variables are used for value in the target language, e.g.,

    %define api.value.type {struct semantic_type}

  String variables are used remaining cases, e.g. file names.

** Variable api.token.prefix

  The variable api.token.prefix changes the way tokens are identified in
  the generated files.  This is especially useful to avoid collisions
  with identifiers in the target language.  For instance

    %token FILE for ERROR
    %define api.token.prefix {TOK_}
    %%
    start: FILE for ERROR;

  will generate the definition of the symbols TOK_FILE, TOK_for, and
  TOK_ERROR in the generated sources.  In particular, the scanner must
  use these prefixed token names, although the grammar itself still
  uses the short names (as in the sample rule given above).

** Variable api.value.type

  This new %define variable supersedes the #define macro YYSTYPE.  The use
  of YYSTYPE is discouraged.  In particular, #defining YYSTYPE *and* either
  using %union or %defining api.value.type results in undefined behavior.

  Either define api.value.type, or use "%union":

    %union
    {
      int ival;
      char *sval;
    }
    %token <ival> INT "integer"
    %token <sval> STRING "string"
    %printer { fprintf (yyo, "%d", $$); } <ival>
    %destructor { free ($$); } <sval>

    /* In yylex().  */
    yylval.ival = 42; return INT;
    yylval.sval = "42"; return STRING;

  The %define variable api.value.type supports both keyword and code values.

  The keyword value 'union' means that the user provides genuine types, not
  union member names such as "ival" and "sval" above (WARNING: will fail if
  -y/--yacc/%yacc is enabled).

    %define api.value.type union
    %token <int> INT "integer"
    %token <char *> STRING "string"
    %printer { fprintf (yyo, "%d", $$); } <int>
    %destructor { free ($$); } <char *>

    /* In yylex().  */
    yylval.INT = 42; return INT;
    yylval.STRING = "42"; return STRING;

  The keyword value variant is somewhat equivalent, but for C++ special
  provision is made to allow classes to be used (more about this below).

    %define api.value.type variant
    %token <int> INT "integer"
    %token <std::string> STRING "string"

  Code values (in braces) denote user defined types.  This is where YYSTYPE
  used to be used.

    %code requires
    {
      struct my_value
      {
        enum
        {
          is_int, is_string
        } kind;
        union
        {
          int ival;
          char *sval;
        } u;
      };
    }
    %define api.value.type {struct my_value}
    %token <u.ival> INT "integer"
    %token <u.sval> STRING "string"
    %printer { fprintf (yyo, "%d", $$); } <u.ival>
    %destructor { free ($$); } <u.sval>

    /* In yylex().  */
    yylval.u.ival = 42; return INT;
    yylval.u.sval = "42"; return STRING;

** Variable parse.error

  This variable controls the verbosity of error messages.  The use of the
  %error-verbose directive is deprecated in favor of "%define parse.error
  verbose".

** Renamed %define variables

  The following variables have been renamed for consistency.  Backward
  compatibility is ensured, but upgrading is recommended.

    lr.default-reductions      -> lr.default-reduction
    lr.keep-unreachable-states -> lr.keep-unreachable-state
    namespace                  -> api.namespace
    stype                      -> api.value.type

** Semantic predicates

  Contributed by Paul Hilfinger.

  The new, experimental, semantic-predicate feature allows actions of the
  form "%?{ BOOLEAN-EXPRESSION }", which cause syntax errors (as for
  YYERROR) if the expression evaluates to 0, and are evaluated immediately
  in GLR parsers, rather than being deferred.  The result is that they allow
  the programmer to prune possible parses based on the values of run-time
  expressions.

** The directive %expect-rr is now an error in non GLR mode

  It used to be an error only if used in non GLR mode, _and_ if there are
  reduce/reduce conflicts.

** Tokens are numbered in their order of appearance

  Contributed by Valentin Tolmer.

  With '%token A B', A had a number less than the one of B.  However,
  precedence declarations used to generate a reversed order.  This is now
  fixed, and introducing tokens with any of %token, %left, %right,
  %precedence, or %nonassoc yields the same result.

  When mixing declarations of tokens with a literal character (e.g., 'a') or
  with an identifier (e.g., B) in a precedence declaration, Bison numbered
  the literal characters first.  For example

    %right A B 'c' 'd'

  would lead to the tokens declared in this order: 'c' 'd' A B.  Again, the
  input order is now preserved.

  These changes were made so that one can remove useless precedence and
  associativity declarations (i.e., map %nonassoc, %left or %right to
  %precedence, or to %token) and get exactly the same output.

** Useless precedence and associativity

  Contributed by Valentin Tolmer.

  When developing and maintaining a grammar, useless associativity and
  precedence directives are common.  They can be a nuisance: new ambiguities
  arising are sometimes masked because their conflicts are resolved due to
  the extra precedence or associativity information.  Furthermore, it can
  hinder the comprehension of a new grammar: one will wonder about the role
  of a precedence, where in fact it is useless.  The following changes aim
  at detecting and reporting these extra directives.

*** Precedence warning category

  A new category of warning, -Wprecedence, was introduced. It flags the
  useless precedence and associativity directives.

*** Useless associativity

  Bison now warns about symbols with a declared associativity that is never
  used to resolve conflicts.  In that case, using %precedence is sufficient;
  the parsing tables will remain unchanged.  Solving these warnings may raise
  useless precedence warnings, as the symbols no longer have associativity.
  For example:

    %left '+'
    %left '*'
    %%
    exp:
      "number"
    | exp '+' "number"
    | exp '*' exp
    ;

  will produce a

    warning: useless associativity for '+', use %precedence [-Wprecedence]
     %left '+'
           ^^^

*** Useless precedence

  Bison now warns about symbols with a declared precedence and no declared
  associativity (i.e., declared with %precedence), and whose precedence is
  never used.  In that case, the symbol can be safely declared with %token
  instead, without modifying the parsing tables.  For example:

    %precedence '='
    %%
    exp: "var" '=' "number";

  will produce a

    warning: useless precedence for '=' [-Wprecedence]
     %precedence '='
                 ^^^

*** Useless precedence and associativity

  In case of both useless precedence and associativity, the issue is flagged
  as follows:

    %nonassoc '='
    %%
    exp: "var" '=' "number";

  The warning is:

    warning: useless precedence and associativity for '=' [-Wprecedence]
     %nonassoc '='
               ^^^

** Empty rules

  With help from Joel E. Denny and Gabriel Rassoul.

  Empty rules (i.e., with an empty right-hand side) can now be explicitly
  marked by the new %empty directive.  Using %empty on a non-empty rule is
  an error.  The new -Wempty-rule warning reports empty rules without
  %empty.  On the following grammar:

    %%
    s: a b c;
    a: ;
    b: %empty;
    c: 'a' %empty;

  bison reports:

    3.4-5: warning: empty rule without %empty [-Wempty-rule]
     a: {}
        ^^
    5.8-13: error: %empty on non-empty rule
     c: 'a' %empty {};
            ^^^^^^

** Java skeleton improvements

  The constants for token names were moved to the Lexer interface.  Also, it
  is possible to add code to the parser's constructors using "%code init"
  and "%define init_throws".
  Contributed by Paolo Bonzini.

  The Java skeleton now supports push parsing.
  Contributed by Dennis Heimbigner.

** C++ skeletons improvements

*** The parser header is no longer mandatory (lalr1.cc, glr.cc)

  Using %defines is now optional.  Without it, the needed support classes
  are defined in the generated parser, instead of additional files (such as
  location.hh, position.hh and stack.hh).

*** Locations are no longer mandatory (lalr1.cc, glr.cc)

  Both lalr1.cc and glr.cc no longer require %location.

*** syntax_error exception (lalr1.cc)

  The C++ parser features a syntax_error exception, which can be
  thrown from the scanner or from user rules to raise syntax errors.
  This facilitates reporting errors caught in sub-functions (e.g.,
  rejecting too large integral literals from a conversion function
  used by the scanner, or rejecting invalid combinations from a
  factory invoked by the user actions).

*** %define api.value.type variant

  This is based on a submission from Michiel De Wilde.  With help
  from Théophile Ranquet.

  In this mode, complex C++ objects can be used as semantic values.  For
  instance:

    %token <::std::string> TEXT;
    %token <int> NUMBER;
    %token SEMICOLON ";"
    %type <::std::string> item;
    %type <::std::list<std::string>> list;
    %%
    result:
      list  { std::cout << $1 << std::endl; }
    ;

    list:
      %empty        { /* Generates an empty string list. */ }
    | list item ";" { std::swap ($$, $1); $$.push_back ($2); }
    ;

    item:
      TEXT    { std::swap ($$, $1); }
    | NUMBER  { $$ = string_cast ($1); }
    ;

*** %define api.token.constructor

  When variants are enabled, Bison can generate functions to build the
  tokens.  This guarantees that the token type (e.g., NUMBER) is consistent
  with the semantic value (e.g., int):

    parser::symbol_type yylex ()
    {
      parser::location_type loc = ...;
      ...
      return parser::make_TEXT ("Hello, world!", loc);
      ...
      return parser::make_NUMBER (42, loc);
      ...
      return parser::make_SEMICOLON (loc);
      ...
    }

*** C++ locations

  There are operator- and operator-= for 'location'.  Negative line/column
  increments can no longer underflow the resulting value.

* Noteworthy changes in release 2.7.1 (2013-04-15) [stable]

** Bug fixes

*** Fix compiler attribute portability (yacc.c)

  With locations enabled, __attribute__ was used unprotected.

*** Fix some compiler warnings (lalr1.cc)

* Noteworthy changes in release 2.7 (2012-12-12) [stable]

** Bug fixes

  Warnings about uninitialized yylloc in yyparse have been fixed.

  Restored C90 compliance (yet no report was ever made).

** Diagnostics are improved

  Contributed by Théophile Ranquet.

*** Changes in the format of error messages

  This used to be the format of many error reports:

    input.y:2.7-12: %type redeclaration for exp
    input.y:1.7-12: previous declaration

  It is now:

    input.y:2.7-12: error: %type redeclaration for exp
    input.y:1.7-12:     previous declaration

*** New format for error reports: carets

  Caret errors have been added to Bison:

    input.y:2.7-12: error: %type redeclaration for exp
     %type <sval> exp
           ^^^^^^
    input.y:1.7-12:     previous declaration
     %type <ival> exp
           ^^^^^^

  or

    input.y:3.20-23: error: ambiguous reference: '$exp'
     exp: exp '+' exp { $exp = $1 + $3; };
                        ^^^^
    input.y:3.1-3:       refers to: $exp at $$
     exp: exp '+' exp { $exp = $1 + $3; };
     ^^^
    input.y:3.6-8:       refers to: $exp at $1
     exp: exp '+' exp { $exp = $1 + $3; };
          ^^^
    input.y:3.14-16:     refers to: $exp at $3
     exp: exp '+' exp { $exp = $1 + $3; };
                  ^^^

  The default behavior for now is still not to display these unless
  explicitly asked with -fcaret (or -fall). However, in a later release, it
  will be made the default behavior (but may still be deactivated with
  -fno-caret).

** New value for %define variable: api.pure full

  The %define variable api.pure requests a pure (reentrant) parser. However,
  for historical reasons, using it in a location-tracking Yacc parser
  resulted in a yyerror function that did not take a location as a
  parameter. With this new value, the user may request a better pure parser,
  where yyerror does take a location as a parameter (in location-tracking
  parsers).

  The use of "%define api.pure true" is deprecated in favor of this new
  "%define api.pure full".

** New %define variable: api.location.type (glr.cc, lalr1.cc, lalr1.java)

  The %define variable api.location.type defines the name of the type to use
  for locations.  When defined, Bison no longer generates the position.hh
  and location.hh files, nor does the parser will include them: the user is
  then responsible to define her type.

  This can be used in programs with several parsers to factor their location
  and position files: let one of them generate them, and the others just use
  them.

  This feature was actually introduced, but not documented, in Bison 2.5,
  under the name "location_type" (which is maintained for backward
  compatibility).

  For consistency, lalr1.java's %define variables location_type and
  position_type are deprecated in favor of api.location.type and
  api.position.type.

** Exception safety (lalr1.cc)

  The parse function now catches exceptions, uses the %destructors to
  release memory (the lookahead symbol and the symbols pushed on the stack)
  before re-throwing the exception.

  This feature is somewhat experimental.  User feedback would be
  appreciated.

** Graph improvements in DOT and XSLT

  Contributed by Théophile Ranquet.

  The graphical presentation of the states is more readable: their shape is
  now rectangular, the state number is clearly displayed, and the items are
  numbered and left-justified.

  The reductions are now explicitly represented as transitions to other
  diamond shaped nodes.

  These changes are present in both --graph output and xml2dot.xsl XSLT
  processing, with minor (documented) differences.

** %language is no longer an experimental feature.

  The introduction of this feature, in 2.4, was four years ago. The
  --language option and the %language directive are no longer experimental.

** Documentation

  The sections about shift/reduce and reduce/reduce conflicts resolution
  have been fixed and extended.

  Although introduced more than four years ago, XML and Graphviz reports
  were not properly documented.

  The translation of midrule actions is now described.

* Noteworthy changes in release 2.6.5 (2012-11-07) [stable]

  We consider compiler warnings about Bison generated parsers to be bugs.
  Rather than working around them in your own project, please consider
  reporting them to us.

** Bug fixes

  Warnings about uninitialized yylval and/or yylloc for push parsers with a
  pure interface have been fixed for GCC 4.0 up to 4.8, and Clang 2.9 to
  3.2.

  Other issues in the test suite have been addressed.

  Null characters are correctly displayed in error messages.

  When possible, yylloc is correctly initialized before calling yylex.  It
  is no longer necessary to initialize it in the %initial-action.

* Noteworthy changes in release 2.6.4 (2012-10-23) [stable]

  Bison 2.6.3's --version was incorrect.  This release fixes this issue.

* Noteworthy changes in release 2.6.3 (2012-10-22) [stable]

** Bug fixes

  Bugs and portability issues in the test suite have been fixed.

  Some errors in translations have been addressed, and --help now directs
  users to the appropriate place to report them.

  Stray Info files shipped by accident are removed.

  Incorrect definitions of YY_, issued by yacc.c when no parser header is
  generated, are removed.

  All the generated headers are self-contained.

** Header guards (yacc.c, glr.c, glr.cc)

  In order to avoid collisions, the header guards are now
  YY_<PREFIX>_<FILE>_INCLUDED, instead of merely <PREFIX>_<FILE>.
  For instance the header generated from

    %define api.prefix "calc"
    %defines "lib/parse.h"

  will use YY_CALC_LIB_PARSE_H_INCLUDED as guard.

** Fix compiler warnings in the generated parser (yacc.c, glr.c)

  The compilation of pure parsers (%define api.pure) can trigger GCC
  warnings such as:

    input.c: In function 'yyparse':
    input.c:1503:12: warning: 'yylval' may be used uninitialized in this
                              function [-Wmaybe-uninitialized]
       *++yyvsp = yylval;
                ^

  This is now fixed; pragmas to avoid these warnings are no longer needed.

  Warnings from clang ("equality comparison with extraneous parentheses" and
  "function declared 'noreturn' should not return") have also been
  addressed.

* Noteworthy changes in release 2.6.2 (2012-08-03) [stable]

** Bug fixes

  Buffer overruns, complaints from Flex, and portability issues in the test
  suite have been fixed.

** Spaces in %lex- and %parse-param (lalr1.cc, glr.cc)

  Trailing end-of-lines in %parse-param or %lex-param would result in
  invalid C++.  This is fixed.

** Spurious spaces and end-of-lines

  The generated files no longer end (nor start) with empty lines.

* Noteworthy changes in release 2.6.1 (2012-07-30) [stable]

 Bison no longer executes user-specified M4 code when processing a grammar.

** Future Changes

  In addition to the removal of the features announced in Bison 2.6, the
  next major release will remove the "Temporary hack for adding a semicolon
  to the user action", as announced in the release 2.5.  Instead of:

    exp: exp "+" exp { $$ = $1 + $3 };

  write:

    exp: exp "+" exp { $$ = $1 + $3; };

** Bug fixes

*** Type names are now properly escaped.

*** glr.cc: set_debug_level and debug_level work as expected.

*** Stray @ or $ in actions

  While Bison used to warn about stray $ or @ in action rules, it did not
  for other actions such as printers, destructors, or initial actions.  It
  now does.

** Type names in actions

  For consistency with rule actions, it is now possible to qualify $$ by a
  type-name in destructors, printers, and initial actions.  For instance:

    %printer { fprintf (yyo, "(%d, %f)", $<ival>$, $<fval>$); } <*> <>;

  will display two values for each typed and untyped symbol (provided
  that YYSTYPE has both "ival" and "fval" fields).

* Noteworthy changes in release 2.6 (2012-07-19) [stable]

** Future changes

  The next major release of Bison will drop support for the following
  deprecated features.  Please report disagreements to bug-bison@gnu.org.

*** K&R C parsers

  Support for generating parsers in K&R C will be removed.  Parsers
  generated for C support ISO C90, and are tested with ISO C99 and ISO C11
  compilers.

*** Features deprecated since Bison 1.875

  The definitions of yystype and yyltype will be removed; use YYSTYPE and
  YYLTYPE.

  YYPARSE_PARAM and YYLEX_PARAM, deprecated in favor of %parse-param and
  %lex-param, will no longer be supported.

  Support for the preprocessor symbol YYERROR_VERBOSE will be removed, use
  %error-verbose.

*** The generated header will be included (yacc.c)

  Instead of duplicating the content of the generated header (definition of
  YYSTYPE, yyparse declaration etc.), the generated parser will include it,
  as is already the case for GLR or C++ parsers.  This change is deferred
  because existing versions of ylwrap (e.g., Automake 1.12.1) do not support
  it.

** Generated Parser Headers

*** Guards (yacc.c, glr.c, glr.cc)

  The generated headers are now guarded, as is already the case for C++
  parsers (lalr1.cc).  For instance, with --defines=foo.h:

    #ifndef YY_FOO_H
    # define YY_FOO_H
    ...
    #endif /* !YY_FOO_H  */

*** New declarations (yacc.c, glr.c)

  The generated header now declares yydebug and yyparse.  Both honor
  --name-prefix=bar_, and yield

    int bar_parse (void);

  rather than

    #define yyparse bar_parse
    int yyparse (void);

  in order to facilitate the inclusion of several parser headers inside a
  single compilation unit.

*** Exported symbols in C++

  The symbols YYTOKEN_TABLE and YYERROR_VERBOSE, which were defined in the
  header, are removed, as they prevent the possibility of including several
  generated headers from a single compilation unit.

*** YYLSP_NEEDED

  For the same reasons, the undocumented and unused macro YYLSP_NEEDED is no
  longer defined.

** New %define variable: api.prefix

  Now that the generated headers are more complete and properly protected
  against multiple inclusions, constant names, such as YYSTYPE are a
  problem.  While yyparse and others are properly renamed by %name-prefix,
  YYSTYPE, YYDEBUG and others have never been affected by it.  Because it
  would introduce backward compatibility issues in projects not expecting
  YYSTYPE to be renamed, instead of changing the behavior of %name-prefix,
  it is deprecated in favor of a new %define variable: api.prefix.

  The following examples compares both:

    %name-prefix "bar_"               | %define api.prefix "bar_"
    %token <ival> FOO                   %token <ival> FOO
    %union { int ival; }                %union { int ival; }
    %%                                  %%
    exp: 'a';                           exp: 'a';

  bison generates:

    #ifndef BAR_FOO_H                   #ifndef BAR_FOO_H
    # define BAR_FOO_H                  # define BAR_FOO_H

    /* Enabling traces.  */             /* Enabling traces.  */
    # ifndef YYDEBUG                  | # ifndef BAR_DEBUG
                                      > #  if defined YYDEBUG
                                      > #   if YYDEBUG
                                      > #    define BAR_DEBUG 1
                                      > #   else
                                      > #    define BAR_DEBUG 0
                                      > #   endif
                                      > #  else
    #  define YYDEBUG 0               | #   define BAR_DEBUG 0
                                      > #  endif
    # endif                           | # endif

    # if YYDEBUG                      | # if BAR_DEBUG
    extern int bar_debug;               extern int bar_debug;
    # endif                             # endif

    /* Tokens.  */                      /* Tokens.  */
    # ifndef YYTOKENTYPE              | # ifndef BAR_TOKENTYPE
    #  define YYTOKENTYPE             | #  define BAR_TOKENTYPE
       enum yytokentype {             |    enum bar_tokentype {
         FOO = 258                           FOO = 258
       };                                  };
    # endif                             # endif

    #if ! defined YYSTYPE \           | #if ! defined BAR_STYPE \
     && ! defined YYSTYPE_IS_DECLARED |  && ! defined BAR_STYPE_IS_DECLARED
    typedef union YYSTYPE             | typedef union BAR_STYPE
    {                                   {
     int ival;                           int ival;
    } YYSTYPE;                        | } BAR_STYPE;
    # define YYSTYPE_IS_DECLARED 1    | # define BAR_STYPE_IS_DECLARED 1
    #endif                              #endif

    extern YYSTYPE bar_lval;          | extern BAR_STYPE bar_lval;

    int bar_parse (void);               int bar_parse (void);

    #endif /* !BAR_FOO_H  */            #endif /* !BAR_FOO_H  */

* Noteworthy changes in release 2.5.1 (2012-06-05) [stable]

** Future changes:

  The next major release will drop support for generating parsers in K&R C.

** yacc.c: YYBACKUP works as expected.

** glr.c improvements:

*** Location support is eliminated when not requested:

  GLR parsers used to include location-related code even when locations were
  not requested, and therefore not even usable.

*** __attribute__ is preserved:

  __attribute__ is no longer disabled when __STRICT_ANSI__ is defined (i.e.,
  when -std is passed to GCC).

** lalr1.java: several fixes:

  The Java parser no longer throws ArrayIndexOutOfBoundsException if the
  first token leads to a syntax error.  Some minor clean ups.

** Changes for C++:

*** C++11 compatibility:

  C and C++ parsers use "nullptr" instead of "0" when __cplusplus is 201103L
  or higher.

*** Header guards

  The header files such as "parser.hh", "location.hh", etc. used a constant
  name for preprocessor guards, for instance:

    #ifndef BISON_LOCATION_HH
    # define BISON_LOCATION_HH
    ...
    #endif // !BISON_LOCATION_HH

  The inclusion guard is now computed from "PREFIX/FILE-NAME", where lower
  case characters are converted to upper case, and series of
  non-alphanumerical characters are converted to an underscore.

  With "bison -o lang++/parser.cc", "location.hh" would now include:

    #ifndef YY_LANG_LOCATION_HH
    # define YY_LANG_LOCATION_HH
    ...
    #endif // !YY_LANG_LOCATION_HH

*** C++ locations:

  The position and location constructors (and their initialize methods)
  accept new arguments for line and column.  Several issues in the
  documentation were fixed.

** liby is no longer asking for "rpl_fprintf" on some platforms.

** Changes in the manual:

*** %printer is documented

  The "%printer" directive, supported since at least Bison 1.50, is finally
  documented.  The "mfcalc" example is extended to demonstrate it.

  For consistency with the C skeletons, the C++ parsers now also support
  "yyoutput" (as an alias to "debug_stream ()").

*** Several improvements have been made:

  The layout for grammar excerpts was changed to a more compact scheme.
  Named references are motivated.  The description of the automaton
  description file (*.output) is updated to the current format.  Incorrect
  index entries were fixed.  Some other errors were fixed.

** Building bison:

*** Conflicting prototypes with recent/modified Flex.

  Fixed build problems with the current, unreleased, version of Flex, and
  some modified versions of 2.5.35, which have modified function prototypes.

*** Warnings during the build procedure have been eliminated.

*** Several portability problems in the test suite have been fixed:

  This includes warnings with some compilers, unexpected behavior of tools
  such as diff, warning messages from the test suite itself, etc.

*** The install-pdf target works properly:

  Running "make install-pdf" (or -dvi, -html, -info, and -ps) no longer
  halts in the middle of its course.

* Changes in version 2.5 (2011-05-14):

** Grammar symbol names can now contain non-initial dashes:

  Consistently with directives (such as %error-verbose) and with
  %define variables (e.g. push-pull), grammar symbol names may contain
  dashes in any position except the beginning.  This is a GNU
  extension over POSIX Yacc.  Thus, use of this extension is reported
  by -Wyacc and rejected in Yacc mode (--yacc).

** Named references:

  Historically, Yacc and Bison have supported positional references
  ($n, $$) to allow access to symbol values from inside of semantic
  actions code.

  Starting from this version, Bison can also accept named references.
  When no ambiguity is possible, original symbol names may be used
  as named references:

    if_stmt : "if" cond_expr "then" then_stmt ';'
    { $if_stmt = mk_if_stmt($cond_expr, $then_stmt); }

  In the more common case, explicit names may be declared:

    stmt[res] : "if" expr[cond] "then" stmt[then] "else" stmt[else] ';'
    { $res = mk_if_stmt($cond, $then, $else); }

  Location information is also accessible using @name syntax.  When
  accessing symbol names containing dots or dashes, explicit bracketing
  ($[sym.1]) must be used.

  These features are experimental in this version.  More user feedback
  will help to stabilize them.
  Contributed by Alex Rozenman.

** IELR(1) and canonical LR(1):

  IELR(1) is a minimal LR(1) parser table generation algorithm.  That
  is, given any context-free grammar, IELR(1) generates parser tables
  with the full language-recognition power of canonical LR(1) but with
  nearly the same number of parser states as LALR(1).  This reduction
  in parser states is often an order of magnitude.  More importantly,
  because canonical LR(1)'s extra parser states may contain duplicate
  conflicts in the case of non-LR(1) grammars, the number of conflicts
  for IELR(1) is often an order of magnitude less as well.  This can
  significantly reduce the complexity of developing of a grammar.

  Bison can now generate IELR(1) and canonical LR(1) parser tables in
  place of its traditional LALR(1) parser tables, which remain the
  default.  You can specify the type of parser tables in the grammar
  file with these directives:

    %define lr.type lalr
    %define lr.type ielr
    %define lr.type canonical-lr

  The default-reduction optimization in the parser tables can also be
  adjusted using "%define lr.default-reductions".  For details on both
  of these features, see the new section "Tuning LR" in the Bison
  manual.

  These features are experimental.  More user feedback will help to
  stabilize them.

** LAC (Lookahead Correction) for syntax error handling

  Contributed by Joel E. Denny.

  Canonical LR, IELR, and LALR can suffer from a couple of problems
  upon encountering a syntax error.  First, the parser might perform
  additional parser stack reductions before discovering the syntax
  error.  Such reductions can perform user semantic actions that are
  unexpected because they are based on an invalid token, and they
  cause error recovery to begin in a different syntactic context than
  the one in which the invalid token was encountered.  Second, when
  verbose error messages are enabled (with %error-verbose or the
  obsolete "#define YYERROR_VERBOSE"), the expected token list in the
  syntax error message can both contain invalid tokens and omit valid
  tokens.

  The culprits for the above problems are %nonassoc, default
  reductions in inconsistent states, and parser state merging.  Thus,
  IELR and LALR suffer the most.  Canonical LR can suffer only if
  %nonassoc is used or if default reductions are enabled for
  inconsistent states.

  LAC is a new mechanism within the parsing algorithm that solves
  these problems for canonical LR, IELR, and LALR without sacrificing
  %nonassoc, default reductions, or state merging.  When LAC is in
  use, canonical LR and IELR behave almost exactly the same for both
  syntactically acceptable and syntactically unacceptable input.
  While LALR still does not support the full language-recognition
  power of canonical LR and IELR, LAC at least enables LALR's syntax
  error handling to correctly reflect LALR's language-recognition
  power.

  Currently, LAC is only supported for deterministic parsers in C.
  You can enable LAC with the following directive:

    %define parse.lac full

  See the new section "LAC" in the Bison manual for additional
  details including a few caveats.

  LAC is an experimental feature.  More user feedback will help to
  stabilize it.

** %define improvements:

*** Can now be invoked via the command line:

  Each of these command-line options

    -D NAME[=VALUE]
    --define=NAME[=VALUE]

    -F NAME[=VALUE]
    --force-define=NAME[=VALUE]

  is equivalent to this grammar file declaration

    %define NAME ["VALUE"]

  except that the manner in which Bison processes multiple definitions
  for the same NAME differs.  Most importantly, -F and --force-define
  quietly override %define, but -D and --define do not.  For further
  details, see the section "Bison Options" in the Bison manual.

*** Variables renamed:

  The following %define variables

    api.push_pull
    lr.keep_unreachable_states

  have been renamed to

    api.push-pull
    lr.keep-unreachable-states

  The old names are now deprecated but will be maintained indefinitely
  for backward compatibility.

*** Values no longer need to be quoted in the grammar file:

  If a %define value is an identifier, it no longer needs to be placed
  within quotations marks.  For example,

    %define api.push-pull "push"

  can be rewritten as

    %define api.push-pull push

*** Unrecognized variables are now errors not warnings.

*** Multiple invocations for any variable is now an error not a warning.

** Unrecognized %code qualifiers are now errors not warnings.

** Character literals not of length one:

  Previously, Bison quietly converted all character literals to length
  one.  For example, without warning, Bison interpreted the operators in
  the following grammar to be the same token:

    exp: exp '++'
       | exp '+' exp
       ;

  Bison now warns when a character literal is not of length one.  In
  some future release, Bison will start reporting an error instead.

** Destructor calls fixed for lookaheads altered in semantic actions:

  Previously for deterministic parsers in C, if a user semantic action
  altered yychar, the parser in some cases used the old yychar value to
  determine which destructor to call for the lookahead upon a syntax
  error or upon parser return.  This bug has been fixed.

** C++ parsers use YYRHSLOC:

  Similarly to the C parsers, the C++ parsers now define the YYRHSLOC
  macro and use it in the default YYLLOC_DEFAULT.  You are encouraged
  to use it.  If, for instance, your location structure has "first"
  and "last" members, instead of

    # define YYLLOC_DEFAULT(Current, Rhs, N)                             \
      do                                                                 \
        if (N)                                                           \
          {                                                              \
            (Current).first = (Rhs)[1].location.first;                   \
            (Current).last  = (Rhs)[N].location.last;                    \
          }                                                              \
        else                                                             \
          {                                                              \
            (Current).first = (Current).last = (Rhs)[0].location.last;   \
          }                                                              \
      while (false)

  use:

    # define YYLLOC_DEFAULT(Current, Rhs, N)                             \
      do                                                                 \
        if (N)                                                           \
          {                                                              \
            (Current).first = YYRHSLOC (Rhs, 1).first;                   \
            (Current).last  = YYRHSLOC (Rhs, N).last;                    \
          }                                                              \
        else                                                             \
          {                                                              \
            (Current).first = (Current).last = YYRHSLOC (Rhs, 0).last;   \
          }                                                              \
      while (false)

** YYLLOC_DEFAULT in C++:

  The default implementation of YYLLOC_DEFAULT used to be issued in
  the header file.  It is now output in the implementation file, after
  the user %code sections so that its #ifndef guard does not try to
  override the user's YYLLOC_DEFAULT if provided.

** YYFAIL now produces warnings and Java parsers no longer implement it:

  YYFAIL has existed for many years as an undocumented feature of
  deterministic parsers in C generated by Bison.  More recently, it was
  a documented feature of Bison's experimental Java parsers.  As
  promised in Bison 2.4.2's NEWS entry, any appearance of YYFAIL in a
  semantic action now produces a deprecation warning, and Java parsers
  no longer implement YYFAIL at all.  For further details, including a
  discussion of how to suppress C preprocessor warnings about YYFAIL
  being unused, see the Bison 2.4.2 NEWS entry.

** Temporary hack for adding a semicolon to the user action:

  Previously, Bison appended a semicolon to every user action for
  reductions when the output language defaulted to C (specifically, when
  neither %yacc, %language, %skeleton, or equivalent command-line
  options were specified).  This allowed actions such as

    exp: exp "+" exp { $$ = $1 + $3 };

  instead of

    exp: exp "+" exp { $$ = $1 + $3; };

  As a first step in removing this misfeature, Bison now issues a
  warning when it appends a semicolon.  Moreover, in cases where Bison
  cannot easily determine whether a semicolon is needed (for example, an
  action ending with a cpp directive or a braced compound initializer),
  it no longer appends one.  Thus, the C compiler might now complain
  about a missing semicolon where it did not before.  Future releases of
  Bison will cease to append semicolons entirely.

** Verbose syntax error message fixes:

  When %error-verbose or the obsolete "#define YYERROR_VERBOSE" is
  specified, syntax error messages produced by the generated parser
  include the unexpected token as well as a list of expected tokens.
  The effect of %nonassoc on these verbose messages has been corrected
  in two ways, but a more complete fix requires LAC, described above:

*** When %nonassoc is used, there can exist parser states that accept no
    tokens, and so the parser does not always require a lookahead token
    in order to detect a syntax error.  Because no unexpected token or
    expected tokens can then be reported, the verbose syntax error
    message described above is suppressed, and the parser instead
    reports the simpler message, "syntax error".  Previously, this
    suppression was sometimes erroneously triggered by %nonassoc when a
    lookahead was actually required.  Now verbose messages are
    suppressed only when all previous lookaheads have already been
    shifted or discarded.

*** Previously, the list of expected tokens erroneously included tokens
    that would actually induce a syntax error because conflicts for them
    were resolved with %nonassoc in the current parser state.  Such
    tokens are now properly omitted from the list.

*** Expected token lists are still often wrong due to state merging
    (from LALR or IELR) and default reductions, which can both add
    invalid tokens and subtract valid tokens.  Canonical LR almost
    completely fixes this problem by eliminating state merging and
    default reductions.  However, there is one minor problem left even
    when using canonical LR and even after the fixes above.  That is,
    if the resolution of a conflict with %nonassoc appears in a later
    parser state than the one at which some syntax error is
    discovered, the conflicted token is still erroneously included in
    the expected token list.  Bison's new LAC implementation,
    described above, eliminates this problem and the need for
    canonical LR.  However, LAC is still experimental and is disabled
    by default.

** Java skeleton fixes:

*** A location handling bug has been fixed.

*** The top element of each of the value stack and location stack is now
    cleared when popped so that it can be garbage collected.

*** Parser traces now print the top element of the stack.

** -W/--warnings fixes:

*** Bison now properly recognizes the "no-" versions of categories:

  For example, given the following command line, Bison now enables all
  warnings except warnings for incompatibilities with POSIX Yacc:

    bison -Wall,no-yacc gram.y

*** Bison now treats S/R and R/R conflicts like other warnings:

  Previously, conflict reports were independent of Bison's normal
  warning system.  Now, Bison recognizes the warning categories
  "conflicts-sr" and "conflicts-rr".  This change has important
  consequences for the -W and --warnings command-line options.  For
  example:

    bison -Wno-conflicts-sr gram.y  # S/R conflicts not reported
    bison -Wno-conflicts-rr gram.y  # R/R conflicts not reported
    bison -Wnone            gram.y  # no conflicts are reported
    bison -Werror           gram.y  # any conflict is an error

  However, as before, if the %expect or %expect-rr directive is
  specified, an unexpected number of conflicts is an error, and an
  expected number of conflicts is not reported, so -W and --warning
  then have no effect on the conflict report.

*** The "none" category no longer disables a preceding "error":

  For example, for the following command line, Bison now reports
  errors instead of warnings for incompatibilities with POSIX Yacc:

    bison -Werror,none,yacc gram.y

*** The "none" category now disables all Bison warnings:

  Previously, the "none" category disabled only Bison warnings for
  which there existed a specific -W/--warning category.  However,
  given the following command line, Bison is now guaranteed to
  suppress all warnings:

    bison -Wnone gram.y

** Precedence directives can now assign token number 0:

  Since Bison 2.3b, which restored the ability of precedence
  directives to assign token numbers, doing so for token number 0 has
  produced an assertion failure.  For example:

    %left END 0

  This bug has been fixed.

* Changes in version 2.4.3 (2010-08-05):

** Bison now obeys -Werror and --warnings=error for warnings about
   grammar rules that are useless in the parser due to conflicts.

** Problems with spawning M4 on at least FreeBSD 8 and FreeBSD 9 have
   been fixed.

** Failures in the test suite for GCC 4.5 have been fixed.

** Failures in the test suite for some versions of Sun Studio C++ have
   been fixed.

** Contrary to Bison 2.4.2's NEWS entry, it has been decided that
   warnings about undefined %prec identifiers will not be converted to
   errors in Bison 2.5.  They will remain warnings, which should be
   sufficient for POSIX while avoiding backward compatibility issues.

** Minor documentation fixes.

* Changes in version 2.4.2 (2010-03-20):

** Some portability problems that resulted in failures and livelocks
   in the test suite on some versions of at least Solaris, AIX, HP-UX,
   RHEL4, and Tru64 have been addressed.  As a result, fatal Bison
   errors should no longer cause M4 to report a broken pipe on the
   affected platforms.

** "%prec IDENTIFIER" requires IDENTIFIER to be defined separately.

  POSIX specifies that an error be reported for any identifier that does
  not appear on the LHS of a grammar rule and that is not defined by
  %token, %left, %right, or %nonassoc.  Bison 2.3b and later lost this
  error report for the case when an identifier appears only after a
  %prec directive.  It is now restored.  However, for backward
  compatibility with recent Bison releases, it is only a warning for
  now.  In Bison 2.5 and later, it will return to being an error.
  [Between the 2.4.2 and 2.4.3 releases, it was decided that this
  warning will not be converted to an error in Bison 2.5.]

** Detection of GNU M4 1.4.6 or newer during configure is improved.

** Warnings from gcc's -Wundef option about undefined YYENABLE_NLS,
   YYLTYPE_IS_TRIVIAL, and __STRICT_ANSI__ in C/C++ parsers are now
   avoided.

** %code is now a permanent feature.

  A traditional Yacc prologue directive is written in the form:

    %{CODE%}

  To provide a more flexible alternative, Bison 2.3b introduced the
  %code directive with the following forms for C/C++:

    %code          {CODE}
    %code requires {CODE}
    %code provides {CODE}
    %code top      {CODE}

  These forms are now considered permanent features of Bison.  See the
  %code entries in the section "Bison Declaration Summary" in the Bison
  manual for a summary of their functionality.  See the section
  "Prologue Alternatives" for a detailed discussion including the
  advantages of %code over the traditional Yacc prologue directive.

  Bison's Java feature as a whole including its current usage of %code
  is still considered experimental.

** YYFAIL is deprecated and will eventually be removed.

  YYFAIL has existed for many years as an undocumented feature of
  deterministic parsers in C generated by Bison.  Previously, it was
  documented for Bison's experimental Java parsers.  YYFAIL is no longer
  documented for Java parsers and is formally deprecated in both cases.
  Users are strongly encouraged to migrate to YYERROR, which is
  specified by POSIX.

  Like YYERROR, you can invoke YYFAIL from a semantic action in order to
  induce a syntax error.  The most obvious difference from YYERROR is
  that YYFAIL will automatically invoke yyerror to report the syntax
  error so that you don't have to.  However, there are several other
  subtle differences between YYERROR and YYFAIL, and YYFAIL suffers from
  inherent flaws when %error-verbose or "#define YYERROR_VERBOSE" is
  used.  For a more detailed discussion, see:

    http://lists.gnu.org/archive/html/bison-patches/2009-12/msg00024.html

  The upcoming Bison 2.5 will remove YYFAIL from Java parsers, but
  deterministic parsers in C will continue to implement it.  However,
  because YYFAIL is already flawed, it seems futile to try to make new
  Bison features compatible with it.  Thus, during parser generation,
  Bison 2.5 will produce a warning whenever it discovers YYFAIL in a
  rule action.  In a later release, YYFAIL will be disabled for
  %error-verbose and "#define YYERROR_VERBOSE".  Eventually, YYFAIL will
  be removed altogether.

  There exists at least one case where Bison 2.5's YYFAIL warning will
  be a false positive.  Some projects add phony uses of YYFAIL and other
  Bison-defined macros for the sole purpose of suppressing C
  preprocessor warnings (from GCC cpp's -Wunused-macros, for example).
  To avoid Bison's future warning, such YYFAIL uses can be moved to the
  epilogue (that is, after the second "%%") in the Bison input file.  In
  this release (2.4.2), Bison already generates its own code to suppress
  C preprocessor warnings for YYFAIL, so projects can remove their own
  phony uses of YYFAIL if compatibility with Bison releases prior to
  2.4.2 is not necessary.

** Internationalization.

  Fix a regression introduced in Bison 2.4: Under some circumstances,
  message translations were not installed although supported by the
  host system.

* Changes in version 2.4.1 (2008-12-11):

** In the GLR defines file, unexpanded M4 macros in the yylval and yylloc
   declarations have been fixed.

** Temporary hack for adding a semicolon to the user action.

  Bison used to prepend a trailing semicolon at the end of the user
  action for reductions.  This allowed actions such as

    exp: exp "+" exp { $$ = $1 + $3 };

  instead of

    exp: exp "+" exp { $$ = $1 + $3; };

  Some grammars still depend on this "feature".  Bison 2.4.1 restores
  the previous behavior in the case of C output (specifically, when
  neither %language or %skeleton or equivalent command-line options
  are used) to leave more time for grammars depending on the old
  behavior to be adjusted.  Future releases of Bison will disable this
  feature.

** A few minor improvements to the Bison manual.

* Changes in version 2.4 (2008-11-02):

** %language is an experimental feature.

  We first introduced this feature in test release 2.3b as a cleaner
  alternative to %skeleton.  Since then, we have discussed the possibility of
  modifying its effect on Bison's output file names.  Thus, in this release,
  we consider %language to be an experimental feature that will likely evolve
  in future releases.

** Forward compatibility with GNU M4 has been improved.

** Several bugs in the C++ skeleton and the experimental Java skeleton have been
  fixed.

* Changes in version 2.3b (2008-05-27):

** The quotes around NAME that used to be required in the following directive
  are now deprecated:

    %define NAME "VALUE"

** The directive "%pure-parser" is now deprecated in favor of:

    %define api.pure

  which has the same effect except that Bison is more careful to warn about
  unreasonable usage in the latter case.

** Push Parsing

  Bison can now generate an LALR(1) parser in C with a push interface.  That
  is, instead of invoking "yyparse", which pulls tokens from "yylex", you can
  push one token at a time to the parser using "yypush_parse", which will
  return to the caller after processing each token.  By default, the push
  interface is disabled.  Either of the following directives will enable it:

    %define api.push_pull "push" // Just push; does not require yylex.
    %define api.push_pull "both" // Push and pull; requires yylex.

  See the new section "A Push Parser" in the Bison manual for details.

  The current push parsing interface is experimental and may evolve.  More user
  feedback will help to stabilize it.

** The -g and --graph options now output graphs in Graphviz DOT format,
  not VCG format.  Like --graph, -g now also takes an optional FILE argument
  and thus cannot be bundled with other short options.

** Java

  Bison can now generate an LALR(1) parser in Java.  The skeleton is
  "data/lalr1.java".  Consider using the new %language directive instead of
  %skeleton to select it.

  See the new section "Java Parsers" in the Bison manual for details.

  The current Java interface is experimental and may evolve.  More user
  feedback will help to stabilize it.
  Contributed by Paolo Bonzini.

** %language

  This new directive specifies the programming language of the generated
  parser, which can be C (the default), C++, or Java.  Besides the skeleton
  that Bison uses, the directive affects the names of the generated files if
  the grammar file's name ends in ".y".

** XML Automaton Report

  Bison can now generate an XML report of the LALR(1) automaton using the new
  "--xml" option.  The current XML schema is experimental and may evolve.  More
  user feedback will help to stabilize it.
  Contributed by Wojciech Polak.

** The grammar file may now specify the name of the parser header file using
  %defines.  For example:

    %defines "parser.h"

** When reporting useless rules, useless nonterminals, and unused terminals,
  Bison now employs the terms "useless in grammar" instead of "useless",
  "useless in parser" instead of "never reduced", and "unused in grammar"
  instead of "unused".

** Unreachable State Removal

  Previously, Bison sometimes generated parser tables containing unreachable
  states.  A state can become unreachable during conflict resolution if Bison
  disables a shift action leading to it from a predecessor state.  Bison now:

    1. Removes unreachable states.

    2. Does not report any conflicts that appeared in unreachable states.
       WARNING: As a result, you may need to update %expect and %expect-rr
       directives in existing grammar files.

    3. For any rule used only in such states, Bison now reports the rule as
       "useless in parser due to conflicts".

  This feature can be disabled with the following directive:

    %define lr.keep_unreachable_states

  See the %define entry in the "Bison Declaration Summary" in the Bison manual
  for further discussion.

** Lookahead Set Correction in the ".output" Report

  When instructed to generate a ".output" file including lookahead sets
  (using "--report=lookahead", for example), Bison now prints each reduction's
  lookahead set only next to the associated state's one item that (1) is
  associated with the same rule as the reduction and (2) has its dot at the end
  of its RHS.  Previously, Bison also erroneously printed the lookahead set
  next to all of the state's other items associated with the same rule.  This
  bug affected only the ".output" file and not the generated parser source
  code.

** --report-file=FILE is a new option to override the default ".output" file
  name.

** The "=" that used to be required in the following directives is now
  deprecated:

    %file-prefix "parser"
    %name-prefix "c_"
    %output "parser.c"

** An Alternative to "%{...%}" -- "%code QUALIFIER {CODE}"

  Bison 2.3a provided a new set of directives as a more flexible alternative to
  the traditional Yacc prologue blocks.  Those have now been consolidated into
  a single %code directive with an optional qualifier field, which identifies
  the purpose of the code and thus the location(s) where Bison should generate
  it:

    1. "%code          {CODE}" replaces "%after-header  {CODE}"
    2. "%code requires {CODE}" replaces "%start-header  {CODE}"
    3. "%code provides {CODE}" replaces "%end-header    {CODE}"
    4. "%code top      {CODE}" replaces "%before-header {CODE}"

  See the %code entries in section "Bison Declaration Summary" in the Bison
  manual for a summary of the new functionality.  See the new section "Prologue
  Alternatives" for a detailed discussion including the advantages of %code
  over the traditional Yacc prologues.

  The prologue alternatives are experimental.  More user feedback will help to
  determine whether they should become permanent features.

** Revised warning: unset or unused midrule values

  Since Bison 2.2, Bison has warned about midrule values that are set but not
  used within any of the actions of the parent rule.  For example, Bison warns
  about unused $2 in:

    exp: '1' { $$ = 1; } '+' exp { $$ = $1 + $4; };

  Now, Bison also warns about midrule values that are used but not set.  For
  example, Bison warns about unset $$ in the midrule action in:

    exp: '1' { $1 = 1; } '+' exp { $$ = $2 + $4; };

  However, Bison now disables both of these warnings by default since they
  sometimes prove to be false alarms in existing grammars employing the Yacc
  constructs $0 or $-N (where N is some positive integer).

  To enable these warnings, specify the option "--warnings=midrule-values" or
  "-W", which is a synonym for "--warnings=all".

** Default %destructor or %printer with "<*>" or "<>"

  Bison now recognizes two separate kinds of default %destructor's and
  %printer's:

    1. Place "<*>" in a %destructor/%printer symbol list to define a default
       %destructor/%printer for all grammar symbols for which you have formally
       declared semantic type tags.

    2. Place "<>" in a %destructor/%printer symbol list to define a default
       %destructor/%printer for all grammar symbols without declared semantic
       type tags.

  Bison no longer supports the "%symbol-default" notation from Bison 2.3a.
  "<*>" and "<>" combined achieve the same effect with one exception: Bison no
  longer applies any %destructor to a midrule value if that midrule value is
  not actually ever referenced using either $$ or $n in a semantic action.

  The default %destructor's and %printer's are experimental.  More user
  feedback will help to determine whether they should become permanent
  features.

  See the section "Freeing Discarded Symbols" in the Bison manual for further
  details.

** %left, %right, and %nonassoc can now declare token numbers.  This is required
  by POSIX.  However, see the end of section "Operator Precedence" in the Bison
  manual for a caveat concerning the treatment of literal strings.

** The nonfunctional --no-parser, -n, and %no-parser options have been
  completely removed from Bison.

* Changes in version 2.3a, 2006-09-13:

** Instead of %union, you can define and use your own union type
  YYSTYPE if your grammar contains at least one <type> tag.
  Your YYSTYPE need not be a macro; it can be a typedef.
  This change is for compatibility with other Yacc implementations,
  and is required by POSIX.

** Locations columns and lines start at 1.
  In accordance with the GNU Coding Standards and Emacs.

** You may now declare per-type and default %destructor's and %printer's:

  For example:

    %union { char *string; }
    %token <string> STRING1
    %token <string> STRING2
    %type  <string> string1
    %type  <string> string2
    %union { char character; }
    %token <character> CHR
    %type  <character> chr
    %destructor { free ($$); } %symbol-default
    %destructor { free ($$); printf ("%d", @$.first_line); } STRING1 string1
    %destructor { } <character>

  guarantees that, when the parser discards any user-defined symbol that has a
  semantic type tag other than "<character>", it passes its semantic value to
  "free".  However, when the parser discards a "STRING1" or a "string1", it
  also prints its line number to "stdout".  It performs only the second
  "%destructor" in this case, so it invokes "free" only once.

  [Although we failed to mention this here in the 2.3a release, the default
  %destructor's and %printer's were experimental, and they were rewritten in
  future versions.]

** Except for LALR(1) parsers in C with POSIX Yacc emulation enabled (with "-y",
  "--yacc", or "%yacc"), Bison no longer generates #define statements for
  associating token numbers with token names.  Removing the #define statements
  helps to sanitize the global namespace during preprocessing, but POSIX Yacc
  requires them.  Bison still generates an enum for token names in all cases.

** Handling of traditional Yacc prologue blocks is now more consistent but
  potentially incompatible with previous releases of Bison.

  As before, you declare prologue blocks in your grammar file with the
  "%{ ... %}" syntax.  To generate the pre-prologue, Bison concatenates all
  prologue blocks that you've declared before the first %union.  To generate
  the post-prologue, Bison concatenates all prologue blocks that you've
  declared after the first %union.

  Previous releases of Bison inserted the pre-prologue into both the header
  file and the code file in all cases except for LALR(1) parsers in C.  In the
  latter case, Bison inserted it only into the code file.  For parsers in C++,
  the point of insertion was before any token definitions (which associate
  token numbers with names).  For parsers in C, the point of insertion was
  after the token definitions.

  Now, Bison never inserts the pre-prologue into the header file.  In the code
  file, it always inserts it before the token definitions.

** Bison now provides a more flexible alternative to the traditional Yacc
  prologue blocks: %before-header, %start-header, %end-header, and
  %after-header.

  For example, the following declaration order in the grammar file reflects the
  order in which Bison will output these code blocks.  However, you are free to
  declare these code blocks in your grammar file in whatever order is most
  convenient for you:

    %before-header {
      /* Bison treats this block like a pre-prologue block: it inserts it into
       * the code file before the contents of the header file.  It does *not*
       * insert it into the header file.  This is a good place to put
       * #include's that you want at the top of your code file.  A common
       * example is '#include "system.h"'.  */
    }
    %start-header {
      /* Bison inserts this block into both the header file and the code file.
       * In both files, the point of insertion is before any Bison-generated
       * token, semantic type, location type, and class definitions.  This is a
       * good place to define %union dependencies, for example.  */
    }
    %union {
      /* Unlike the traditional Yacc prologue blocks, the output order for the
       * new %*-header blocks is not affected by their declaration position
       * relative to any %union in the grammar file.  */
    }
    %end-header {
      /* Bison inserts this block into both the header file and the code file.
       * In both files, the point of insertion is after the Bison-generated
       * definitions.  This is a good place to declare or define public
       * functions or data structures that depend on the Bison-generated
       * definitions.  */
    }
    %after-header {
      /* Bison treats this block like a post-prologue block: it inserts it into
       * the code file after the contents of the header file.  It does *not*
       * insert it into the header file.  This is a good place to declare or
       * define internal functions or data structures that depend on the
       * Bison-generated definitions.  */
    }

  If you have multiple occurrences of any one of the above declarations, Bison
  will concatenate the contents in declaration order.

  [Although we failed to mention this here in the 2.3a release, the prologue
  alternatives were experimental, and they were rewritten in future versions.]

** The option "--report=look-ahead" has been changed to "--report=lookahead".
  The old spelling still works, but is not documented and may be removed
  in a future release.

* Changes in version 2.3, 2006-06-05:

** GLR grammars should now use "YYRECOVERING ()" instead of "YYRECOVERING",
  for compatibility with LALR(1) grammars.

** It is now documented that any definition of YYSTYPE or YYLTYPE should
  be to a type name that does not contain parentheses or brackets.

* Changes in version 2.2, 2006-05-19:

** The distribution terms for all Bison-generated parsers now permit
  using the parsers in nonfree programs.  Previously, this permission
  was granted only for Bison-generated LALR(1) parsers in C.

** %name-prefix changes the namespace name in C++ outputs.

** The C++ parsers export their token_type.

** Bison now allows multiple %union declarations, and concatenates
  their contents together.

** New warning: unused values
  Right-hand side symbols whose values are not used are reported,
  if the symbols have destructors.  For instance:

     exp: exp "?" exp ":" exp { $1 ? $1 : $3; }
        | exp "+" exp
        ;

  will trigger a warning about $$ and $5 in the first rule, and $3 in
  the second ($1 is copied to $$ by the default rule).  This example
  most likely contains three errors, and could be rewritten as:

     exp: exp "?" exp ":" exp
            { $$ = $1 ? $3 : $5; free ($1 ? $5 : $3); free ($1); }
        | exp "+" exp
            { $$ = $1 ? $1 : $3; if ($1) free ($3); }
        ;

  However, if the original actions were really intended, memory leaks
  and all, the warnings can be suppressed by letting Bison believe the
  values are used, e.g.:

     exp: exp "?" exp ":" exp { $1 ? $1 : $3; (void) ($$, $5); }
        | exp "+" exp         { $$ = $1; (void) $3; }
        ;

  If there are midrule actions, the warning is issued if no action
  uses it.  The following triggers no warning: $1 and $3 are used.

     exp: exp { push ($1); } '+' exp { push ($3); sum (); };

  The warning is intended to help catching lost values and memory leaks.
  If a value is ignored, its associated memory typically is not reclaimed.

** %destructor vs. YYABORT, YYACCEPT, and YYERROR.
  Destructors are now called when user code invokes YYABORT, YYACCEPT,
  and YYERROR, for all objects on the stack, other than objects
  corresponding to the right-hand side of the current rule.

** %expect, %expect-rr
  Incorrect numbers of expected conflicts are now actual errors,
  instead of warnings.

** GLR, YACC parsers.
  The %parse-params are available in the destructors (and the
  experimental printers) as per the documentation.

** Bison now warns if it finds a stray "$" or "@" in an action.

** %require "VERSION"
  This specifies that the grammar file depends on features implemented
  in Bison version VERSION or higher.

** lalr1.cc: The token and value types are now class members.
  The tokens were defined as free form enums and cpp macros.  YYSTYPE
  was defined as a free form union.  They are now class members:
  tokens are enumerations of the "yy::parser::token" struct, and the
  semantic values have the "yy::parser::semantic_type" type.

  If you do not want or can update to this scheme, the directive
  '%define "global_tokens_and_yystype" "1"' triggers the global
  definition of tokens and YYSTYPE.  This change is suitable both
  for previous releases of Bison, and this one.

  If you wish to update, then make sure older version of Bison will
  fail using '%require "2.2"'.

** DJGPP support added.

* Changes in version 2.1, 2005-09-16:

** The C++ lalr1.cc skeleton supports %lex-param.

** Bison-generated parsers now support the translation of diagnostics like
  "syntax error" into languages other than English.  The default
  language is still English.  For details, please see the new
  Internationalization section of the Bison manual.  Software
  distributors should also see the new PACKAGING file.  Thanks to
  Bruno Haible for this new feature.

** Wording in the Bison-generated parsers has been changed slightly to
  simplify translation.  In particular, the message "memory exhausted"
  has replaced "parser stack overflow", as the old message was not
  always accurate for modern Bison-generated parsers.

** Destructors are now called when the parser aborts, for all symbols left
  behind on the stack.  Also, the start symbol is now destroyed after a
  successful parse.  In both cases, the behavior was formerly inconsistent.

** When generating verbose diagnostics, Bison-generated parsers no longer
  quote the literal strings associated with tokens.  For example, for
  a syntax error associated with '%token NUM "number"' they might
  print 'syntax error, unexpected number' instead of 'syntax error,
  unexpected "number"'.

* Changes in version 2.0, 2004-12-25:

** Possibly-incompatible changes

  - Bison-generated parsers no longer default to using the alloca function
    (when available) to extend the parser stack, due to widespread
    problems in unchecked stack-overflow detection.  You can "#define
    YYSTACK_USE_ALLOCA 1" to require the use of alloca, but please read
    the manual to determine safe values for YYMAXDEPTH in that case.

  - Error token location.
    During error recovery, the location of the syntax error is updated
    to cover the whole sequence covered by the error token: it includes
    the shifted symbols thrown away during the first part of the error
    recovery, and the lookahead rejected during the second part.

  - Semicolon changes:
    . Stray semicolons are no longer allowed at the start of a grammar.
    . Semicolons are now required after in-grammar declarations.

  - Unescaped newlines are no longer allowed in character constants or
    string literals.  They were never portable, and GCC 3.4.0 has
    dropped support for them.  Better diagnostics are now generated if
    forget a closing quote.

  - NUL bytes are no longer allowed in Bison string literals, unfortunately.

** New features

  - GLR grammars now support locations.

  - New directive: %initial-action.
    This directive allows the user to run arbitrary code (including
    initializing @$) from yyparse before parsing starts.

  - A new directive "%expect-rr N" specifies the expected number of
    reduce/reduce conflicts in GLR parsers.

  - %token numbers can now be hexadecimal integers, e.g., "%token FOO 0x12d".
    This is a GNU extension.

  - The option "--report=lookahead" was changed to "--report=look-ahead".
    [However, this was changed back after 2.3.]

  - Experimental %destructor support has been added to lalr1.cc.

  - New configure option --disable-yacc, to disable installation of the
    yacc command and -ly library introduced in 1.875 for POSIX conformance.

** Bug fixes

  - For now, %expect-count violations are now just warnings, not errors.
    This is for compatibility with Bison 1.75 and earlier (when there are
    reduce/reduce conflicts) and with Bison 1.30 and earlier (when there
    are too many or too few shift/reduce conflicts).  However, in future
    versions of Bison we plan to improve the %expect machinery so that
    these violations will become errors again.

  - Within Bison itself, numbers (e.g., goto numbers) are no longer
    arbitrarily limited to 16-bit counts.

  - Semicolons are now allowed before "|" in grammar rules, as POSIX requires.

* Changes in version 1.875, 2003-01-01:

** The documentation license has been upgraded to version 1.2
  of the GNU Free Documentation License.

** syntax error processing

  - In Yacc-style parsers YYLLOC_DEFAULT is now used to compute error
    locations too.  This fixes bugs in error-location computation.

  - %destructor
    It is now possible to reclaim the memory associated to symbols
    discarded during error recovery.  This feature is still experimental.

  - %error-verbose
    This new directive is preferred over YYERROR_VERBOSE.

  - #defining yyerror to steal internal variables is discouraged.
    It is not guaranteed to work forever.

** POSIX conformance

  - Semicolons are once again optional at the end of grammar rules.
    This reverts to the behavior of Bison 1.33 and earlier, and improves
    compatibility with Yacc.

  - "parse error" -> "syntax error"
    Bison now uniformly uses the term "syntax error"; formerly, the code
    and manual sometimes used the term "parse error" instead.  POSIX
    requires "syntax error" in diagnostics, and it was thought better to
    be consistent.

  - The documentation now emphasizes that yylex and yyerror must be
    declared before use.  C99 requires this.

  - Bison now parses C99 lexical constructs like UCNs and
    backslash-newline within C escape sequences, as POSIX 1003.1-2001 requires.

  - File names are properly escaped in C output.  E.g., foo\bar.y is
    output as "foo\\bar.y".

  - Yacc command and library now available
    The Bison distribution now installs a "yacc" command, as POSIX requires.
    Also, Bison now installs a small library liby.a containing
    implementations of Yacc-compatible yyerror and main functions.
    This library is normally not useful, but POSIX requires it.

  - Type clashes now generate warnings, not errors.

  - If the user does not define YYSTYPE as a macro, Bison now declares it
    using typedef instead of defining it as a macro.
    For consistency, YYLTYPE is also declared instead of defined.

** Other compatibility issues

  - %union directives can now have a tag before the "{", e.g., the
    directive "%union foo {...}" now generates the C code
    "typedef union foo { ... } YYSTYPE;"; this is for Yacc compatibility.
    The default union tag is "YYSTYPE", for compatibility with Solaris 9 Yacc.
    For consistency, YYLTYPE's struct tag is now "YYLTYPE" not "yyltype".
    This is for compatibility with both Yacc and Bison 1.35.

  - ";" is output before the terminating "}" of an action, for
    compatibility with Bison 1.35.

  - Bison now uses a Yacc-style format for conflict reports, e.g.,
    "conflicts: 2 shift/reduce, 1 reduce/reduce".

  - "yystype" and "yyltype" are now obsolescent macros instead of being
    typedefs or tags; they are no longer documented and are planned to be
    withdrawn in a future release.

** GLR parser notes

  - GLR and inline
    Users of Bison have to decide how they handle the portability of the
    C keyword "inline".

  - "parsing stack overflow..." -> "parser stack overflow"
    GLR parsers now report "parser stack overflow" as per the Bison manual.

** %parse-param and %lex-param
  The macros YYPARSE_PARAM and YYLEX_PARAM provide a means to pass
  additional context to yyparse and yylex.  They suffer from several
  shortcomings:

  - a single argument only can be added,
  - their types are weak (void *),
  - this context is not passed to ancillary functions such as yyerror,
  - only yacc.c parsers support them.

  The new %parse-param/%lex-param directives provide a more precise control.
  For instance:

    %parse-param {int *nastiness}
    %lex-param   {int *nastiness}
    %parse-param {int *randomness}

  results in the following signatures:

    int yylex   (int *nastiness);
    int yyparse (int *nastiness, int *randomness);

  or, if both %pure-parser and %locations are used:

    int yylex   (YYSTYPE *lvalp, YYLTYPE *llocp, int *nastiness);
    int yyparse (int *nastiness, int *randomness);

** Bison now warns if it detects conflicting outputs to the same file,
  e.g., it generates a warning for "bison -d -o foo.h foo.y" since
  that command outputs both code and header to foo.h.

** #line in output files
  - --no-line works properly.

** Bison can no longer be built by a K&R C compiler; it requires C89 or
  later to be built.  This change originally took place a few versions
  ago, but nobody noticed until we recently asked someone to try
  building Bison with a K&R C compiler.

* Changes in version 1.75, 2002-10-14:

** Bison should now work on 64-bit hosts.

** Indonesian translation thanks to Tedi Heriyanto.

** GLR parsers
  Fix spurious parse errors.

** Pure parsers
  Some people redefine yyerror to steal yyparse' private variables.
  Reenable this trick until an official feature replaces it.

** Type Clashes
  In agreement with POSIX and with other Yaccs, leaving a default
  action is valid when $$ is untyped, and $1 typed:

        untyped: ... typed;

  but the converse remains an error:

        typed: ... untyped;

** Values of midrule actions
  The following code:

        foo: { ... } { $$ = $1; } ...

  was incorrectly rejected: $1 is defined in the second midrule
  action, and is equal to the $$ of the first midrule action.

* Changes in version 1.50, 2002-10-04:

** GLR parsing
  The declaration
     %glr-parser
  causes Bison to produce a Generalized LR (GLR) parser, capable of handling
  almost any context-free grammar, ambiguous or not.  The new declarations
  %dprec and %merge on grammar rules allow parse-time resolution of
  ambiguities.  Contributed by Paul Hilfinger.

  Unfortunately Bison 1.50 does not work properly on 64-bit hosts
  like the Alpha, so please stick to 32-bit hosts for now.

** Output Directory
  When not in Yacc compatibility mode, when the output file was not
  specified, running "bison foo/bar.y" created "foo/bar.c".  It
  now creates "bar.c".

** Undefined token
  The undefined token was systematically mapped to 2 which prevented
  the use of 2 by the user.  This is no longer the case.

** Unknown token numbers
  If yylex returned an out of range value, yyparse could die.  This is
  no longer the case.

** Error token
  According to POSIX, the error token must be 256.
  Bison extends this requirement by making it a preference: *if* the
  user specified that one of her tokens is numbered 256, then error
  will be mapped onto another number.

** Verbose error messages
  They no longer report "..., expecting error or..." for states where
  error recovery is possible.

** End token
  Defaults to "$end" instead of "$".

** Error recovery now conforms to documentation and to POSIX
  When a Bison-generated parser encounters a syntax error, it now pops
  the stack until it finds a state that allows shifting the error
  token.  Formerly, it popped the stack until it found a state that
  allowed some non-error action other than a default reduction on the
  error token.  The new behavior has long been the documented behavior,
  and has long been required by POSIX.  For more details, please see
  Paul Eggert, "Reductions during Bison error handling" (2002-05-20)
  <http://lists.gnu.org/archive/html/bug-bison/2002-05/msg00038.html>.

** Traces
  Popped tokens and nonterminals are now reported.

** Larger grammars
  Larger grammars are now supported (larger token numbers, larger grammar
  size (= sum of the LHS and RHS lengths), larger LALR tables).
  Formerly, many of these numbers ran afoul of 16-bit limits;
  now these limits are 32 bits on most hosts.

** Explicit initial rule
  Bison used to play hacks with the initial rule, which the user does
  not write.  It is now explicit, and visible in the reports and
  graphs as rule 0.

** Useless rules
  Before, Bison reported the useless rules, but, although not used,
  included them in the parsers.  They are now actually removed.

** Useless rules, useless nonterminals
  They are now reported, as a warning, with their locations.

** Rules never reduced
  Rules that can never be reduced because of conflicts are now
  reported.

** Incorrect "Token not used"
  On a grammar such as

    %token useless useful
    %%
    exp: '0' %prec useful;

  where a token was used to set the precedence of the last rule,
  bison reported both "useful" and "useless" as useless tokens.

** Revert the C++ namespace changes introduced in 1.31
  as they caused too many portability hassles.

** Default locations
  By an accident of design, the default computation of @$ was
  performed after another default computation was performed: @$ = @1.
  The latter is now removed: YYLLOC_DEFAULT is fully responsible of
  the computation of @$.

** Token end-of-file
  The token end of file may be specified by the user, in which case,
  the user symbol is used in the reports, the graphs, and the verbose
  error messages instead of "$end", which remains being the default.
  For instance
    %token MYEOF 0
  or
    %token MYEOF 0 "end of file"

** Semantic parser
  This old option, which has been broken for ages, is removed.

** New translations
  Brazilian Portuguese, thanks to Alexandre Folle de Menezes.
  Croatian, thanks to Denis Lackovic.

** Incorrect token definitions
  When given
    %token 'a' "A"
  bison used to output
    #define 'a' 65

** Token definitions as enums
  Tokens are output both as the traditional #define's, and, provided
  the compiler supports ANSI C or is a C++ compiler, as enums.
  This lets debuggers display names instead of integers.

** Reports
  In addition to --verbose, bison supports --report=THINGS, which
  produces additional information:
  - itemset
    complete the core item sets with their closure
  - lookahead [changed to "look-ahead" in 1.875e through 2.3, but changed back]
    explicitly associate lookahead tokens to items
  - solved
    describe shift/reduce conflicts solving.
    Bison used to systematically output this information on top of
    the report.  Solved conflicts are now attached to their states.

** Type clashes
  Previous versions don't complain when there is a type clash on
  the default action if the rule has a midrule action, such as in:

    %type <foo> bar
    %%
    bar: '0' {} '0';

  This is fixed.

** GNU M4 is now required when using Bison.

* Changes in version 1.35, 2002-03-25:

** C Skeleton
  Some projects use Bison's C parser with C++ compilers, and define
  YYSTYPE as a class.  The recent adjustment of C parsers for data
  alignment and 64 bit architectures made this impossible.

  Because for the time being no real solution for C++ parser
  generation exists, kludges were implemented in the parser to
  maintain this use.  In the future, when Bison has C++ parsers, this
  kludge will be disabled.

  This kludge also addresses some C++ problems when the stack was
  extended.

* Changes in version 1.34, 2002-03-12:

** File name clashes are detected
  $ bison foo.y -d -o foo.x
  fatal error: header and parser would both be named "foo.x"

** A missing ";" at the end of a rule triggers a warning
  In accordance with POSIX, and in agreement with other
  Yacc implementations, Bison will mandate this semicolon in the near
  future.  This eases the implementation of a Bison parser of Bison
  grammars by making this grammar LALR(1) instead of LR(2).  To
  facilitate the transition, this release introduces a warning.

** Revert the C++ namespace changes introduced in 1.31, as they caused too
  many portability hassles.

** DJGPP support added.

** Fix test suite portability problems.

* Changes in version 1.33, 2002-02-07:

** Fix C++ issues
  Groff could not be compiled for the definition of size_t was lacking
  under some conditions.

** Catch invalid @n
  As is done with $n.

* Changes in version 1.32, 2002-01-23:

** Fix Yacc output file names

** Portability fixes

** Italian, Dutch translations

* Changes in version 1.31, 2002-01-14:

** Many Bug Fixes

** GNU Gettext and %expect
  GNU Gettext asserts 10 s/r conflicts, but there are 7.  Now that
  Bison dies on incorrect %expectations, we fear there will be
  too many bug reports for Gettext, so _for the time being_, %expect
  does not trigger an error when the input file is named "plural.y".

** Use of alloca in parsers
  If YYSTACK_USE_ALLOCA is defined to 0, then the parsers will use
  malloc exclusively.  Since 1.29, but was not NEWS'ed.

  alloca is used only when compiled with GCC, to avoid portability
  problems as on AIX.

** yyparse now returns 2 if memory is exhausted; formerly it dumped core.

** When the generated parser lacks debugging code, YYDEBUG is now 0
  (as POSIX requires) instead of being undefined.

** User Actions
  Bison has always permitted actions such as { $$ = $1 }: it adds the
  ending semicolon.  Now if in Yacc compatibility mode, the semicolon
  is no longer output: one has to write { $$ = $1; }.

** Better C++ compliance
  The output parsers try to respect C++ namespaces.
  [This turned out to be a failed experiment, and it was reverted later.]

** Reduced Grammars
  Fixed bugs when reporting useless nonterminals.

** 64 bit hosts
  The parsers work properly on 64 bit hosts.

** Error messages
  Some calls to strerror resulted in scrambled or missing error messages.

** %expect
  When the number of shift/reduce conflicts is correct, don't issue
  any warning.

** The verbose report includes the rule line numbers.

** Rule line numbers are fixed in traces.

** Swedish translation

** Parse errors
  Verbose parse error messages from the parsers are better looking.
  Before: parse error: unexpected `'/'', expecting `"number"' or `'-'' or `'(''
     Now: parse error: unexpected '/', expecting "number" or '-' or '('

** Fixed parser memory leaks.
  When the generated parser was using malloc to extend its stacks, the
  previous allocations were not freed.

** Fixed verbose output file.
  Some newlines were missing.
  Some conflicts in state descriptions were missing.

** Fixed conflict report.
  Option -v was needed to get the result.

** %expect
  Was not used.
  Mismatches are errors, not warnings.

** Fixed incorrect processing of some invalid input.

** Fixed CPP guards: 9foo.h uses BISON_9FOO_H instead of 9FOO_H.

** Fixed some typos in the documentation.

** %token MY_EOF 0 is supported.
  Before, MY_EOF was silently renumbered as 257.

** doc/refcard.tex is updated.

** %output, %file-prefix, %name-prefix.
  New.

** --output
  New, aliasing "--output-file".

* Changes in version 1.30, 2001-10-26:

** "--defines" and "--graph" have now an optional argument which is the
  output file name. "-d" and "-g" do not change; they do not take any
  argument.

** "%source_extension" and "%header_extension" are removed, failed
  experiment.

** Portability fixes.

* Changes in version 1.29, 2001-09-07:

** The output file does not define const, as this caused problems when used
  with common autoconfiguration schemes.  If you still use ancient compilers
  that lack const, compile with the equivalent of the C compiler option
  "-Dconst=".  Autoconf's AC_C_CONST macro provides one way to do this.

** Added "-g" and "--graph".

** The Bison manual is now distributed under the terms of the GNU FDL.

** The input and the output files has automatically a similar extension.

** Russian translation added.

** NLS support updated; should hopefully be less troublesome.

** Added the old Bison reference card.

** Added "--locations" and "%locations".

** Added "-S" and "--skeleton".

** "%raw", "-r", "--raw" is disabled.

** Special characters are escaped when output.  This solves the problems
  of the #line lines with path names including backslashes.

** New directives.
  "%yacc", "%fixed_output_files", "%defines", "%no_parser", "%verbose",
  "%debug", "%source_extension" and "%header_extension".

** @$
  Automatic location tracking.

* Changes in version 1.28, 1999-07-06:

** Should compile better now with K&R compilers.

** Added NLS.

** Fixed a problem with escaping the double quote character.

** There is now a FAQ.

* Changes in version 1.27:

** The make rule which prevented bison.simple from being created on
  some systems has been fixed.

* Changes in version 1.26:

** Bison now uses Automake.

** New mailing lists: <bug-bison@gnu.org> and <help-bison@gnu.org>.

** Token numbers now start at 257 as previously documented, not 258.

** Bison honors the TMPDIR environment variable.

** A couple of buffer overruns have been fixed.

** Problems when closing files should now be reported.

** Generated parsers should now work even on operating systems which do
  not provide alloca().

* Changes in version 1.25, 1995-10-16:

** Errors in the input grammar are not fatal; Bison keeps reading
the grammar file, and reports all the errors found in it.

** Tokens can now be specified as multiple-character strings: for
example, you could use "<=" for a token which looks like <=, instead
of choosing a name like LESSEQ.

** The %token_table declaration says to write a table of tokens (names
and numbers) into the parser file.  The yylex function can use this
table to recognize multiple-character string tokens, or for other
purposes.

** The %no_lines declaration says not to generate any #line preprocessor
directives in the parser file.

** The %raw declaration says to use internal Bison token numbers, not
Yacc-compatible token numbers, when token names are defined as macros.

** The --no-parser option produces the parser tables without including
the parser engine; a project can now use its own parser engine.
The actions go into a separate file called NAME.act, in the form of
a switch statement body.

* Changes in version 1.23:

The user can define YYPARSE_PARAM as the name of an argument to be
passed into yyparse.  The argument should have type void *.  It should
actually point to an object.  Grammar actions can access the variable
by casting it to the proper pointer type.

Line numbers in output file corrected.

* Changes in version 1.22:

--help option added.

* Changes in version 1.20:

Output file does not redefine const for C++.

-----

Copyright (C) 1995-2015, 2018-2019 Free Software Foundation, Inc.

This file is part of Bison, the GNU Parser Generator.

This program is free software: you can redistribute it and/or modify
it under the terms of the GNU General Public License as published by
the Free Software Foundation, either version 3 of the License, or
(at your option) any later version.

This program is distributed in the hope that it will be useful,
but WITHOUT ANY WARRANTY; without even the implied warranty of
MERCHANTABILITY or FITNESS FOR A PARTICULAR PURPOSE.  See the
GNU General Public License for more details.

You should have received a copy of the GNU General Public License
along with this program.  If not, see <http://www.gnu.org/licenses/>.

 LocalWords:  yacc YYBACKUP glr GCC lalr ArrayIndexOutOfBoundsException nullptr
 LocalWords:  cplusplus liby rpl fprintf mfcalc Wyacc stmt cond expr mk sym lr
 LocalWords:  IELR ielr Lookahead YYERROR nonassoc LALR's api lookaheads yychar
 LocalWords:  destructor lookahead YYRHSLOC YYLLOC Rhs ifndef YYFAIL cpp sr rr
 LocalWords:  preprocessor initializer Wno Wnone Werror FreeBSD prec livelocks
 LocalWords:  Solaris AIX UX RHEL Tru LHS gcc's Wundef YYENABLE NLS YYLTYPE VCG
 LocalWords:  yyerror cpp's Wunused yylval yylloc prepend yyparse yylex yypush
 LocalWords:  Graphviz xml nonterminals midrule destructor's YYSTYPE typedef ly
 LocalWords:  CHR chr printf stdout namespace preprocessing enum pre include's
 LocalWords:  YYRECOVERING nonfree destructors YYABORT YYACCEPT params enums de
 LocalWords:  struct yystype DJGPP lex param Haible NUM alloca YYSTACK NUL goto
 LocalWords:  YYMAXDEPTH Unescaped UCNs YYLTYPE's yyltype typedefs inline Yaccs
 LocalWords:  Heriyanto Reenable dprec Hilfinger Eggert MYEOF Folle Menezes EOF
 LocalWords:  Lackovic define's itemset Groff Gettext malloc NEWS'ed YYDEBUG YY
 LocalWords:  namespaces strerror const autoconfiguration Dconst Autoconf's FDL
 LocalWords:  Automake TMPDIR LESSEQ ylwrap endif yydebug YYTOKEN YYLSP ival hh
 LocalWords:  extern YYTOKENTYPE TOKENTYPE yytokentype tokentype STYPE lval pdf
 LocalWords:  lang yyoutput dvi html ps POSIX lvalp llocp Wother nterm arg init
 LocalWords:  TOK calc yyo fval Wconflicts parsers yystackp yyval yynerrs
 LocalWords:  Théophile Ranquet Santet fno fnone stype associativity Tolmer
 LocalWords:  Wprecedence Rassoul Wempty Paolo Bonzini parser's Michiel loc
 LocalWords:  redeclaration sval fcaret reentrant XSLT xsl Wmaybe yyvsp Tedi
 LocalWords:  pragmas noreturn untyped Rozenman unexpanded Wojciech Polak
 LocalWords:  Alexandre MERCHANTABILITY yytype emplace ptr automove lvalues
 LocalWords:  nonterminal yy args Pragma dereference yyformat rhs docdir bw
 LocalWords:  Redeclarations rpcalc Autoconf YFLAGS Makefiles PROG DECL num
 LocalWords:  Heimbigner AST src ast Makefile srcdir MinGW xxlex XXSTYPE
 LocalWords:  XXLTYPE strictfp IDEs ffixit fdiagnostics parseable fixits
 LocalWords:  Wdeprecated yytext Variadic variadic yyrhs yyphrs RCS README
 LocalWords:  noexcept constexpr ispell american deprecations backend

Local Variables:
ispell-dictionary: "american"
mode: outline
fill-column: 76
End:<|MERGE_RESOLUTION|>--- conflicted
+++ resolved
@@ -2,7 +2,6 @@
 
 * Noteworthy changes in release ?.? (????-??-??) [?]
 
-<<<<<<< HEAD
 ** Backward incompatible changes
 
   Lone carriage-return characters (aka \r or ^M) in the grammar files are no
@@ -41,11 +40,7 @@
   The Java backend no longer emits code and data for parser tracing if the
   %define variable parse.trace is not defined.
 
-* Noteworthy changes in release 3.4.2 (2019-09-08) [stable]
-=======
-
 * Noteworthy changes in release 3.4.2 (2019-09-12) [stable]
->>>>>>> 406e8c7c
 
 ** Bug fixes
 
