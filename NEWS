GNU Bison NEWS

* Noteworthy changes in release ?.? (????-??-??) [?]


* Noteworthy changes in release 2.6.3 (2012-10-22) [stable]

** Bug fixes

  Bugs and portability issues in the test suite have been fixed.

  Some errors in translations have been addressed, and --help now directs
  users to the appropriate place to report them.

  Stray Info files shipped by accident are removed.

  Incorrect definitions of YY_, issued by yacc.c when no parser header is
  generated, are removed.

  All the generated headers are self-contained.

<<<<<<< HEAD
** Changes in the format of error messages

  This used to be the format of many error reports:

    foo.y:5.10-24: result type clash on merge function 'merge': <t3> != <t2>
    foo.y:4.13-27: previous declaration

  It is now:

    foo.y:5.10-25: result type clash on merge function 'merge': <t3> != <t2>
    foo.y:4.13-27:     previous declaration

=======
>>>>>>> a4eb820f
** Header guards (yacc.c, glr.c, glr.cc)

  In order to avoid collisions, the header guards are now
  YY_<PREFIX>_<FILE>_INCLUDED, instead of merely <PREFIX>_<FILE>.
  For instance the header generated from

    %define api.prefix "calc"
    %defines "lib/parse.h"

  will use YY_CALC_LIB_PARSE_H_INCLUDED as guard.

<<<<<<< HEAD
** Exception safety (lalr1.cc)

  The parse function now catches exceptions, uses the %destructors to
  release memory (the lookahead symbol and the symbols pushed on the stack)
  before re-throwing the exception.

  This feature is somewhat experimental.  User feedback would be
  appreciated.

=======
>>>>>>> a4eb820f
** Fix compiler warnings in the generated parser (yacc.c, glr.c)

  The compilation of pure parsers (%define api.pure) can trigger GCC
  warnings such as:

    input.c: In function 'yyparse':
    input.c:1503:12: warning: 'yylval' may be used uninitialized in this
                              function [-Wmaybe-uninitialized]
       *++yyvsp = yylval;
                ^

  This is now fixed; pragmas to avoid these warnings are no longer needed.

  Warnings from clang ("equality comparison with extraneous parentheses" and
  "function declared 'noreturn' should not return") have also been
  addressed.

<<<<<<< HEAD
** New %define variable: api.location.type (glr.cc, lalr1.cc, lalr1.java)

  The %define variable api.location.type defines the name of the type to use
  for locations.  When defined, Bison no longer generates the position.hh
  and location.hh files, nor does the parser will include them: the user is
  then responsible to define her type.

  This can be used in programs with several parsers to factor their location
  and position files: let one of them generate them, and the others just use
  them.

  This feature was actually introduced, but not documented, in Bison 2.5,
  under the name "location_type" (which is maintained for backward
  compatibility).

  For consistency, lalr1.java's %define variables location_type and
  position_type are deprecated in favor of api.location.type and
  api.position.type.

** Graphviz improvements

  The graphical presentation of the states is more readable: their shape is
  now rectangular, the state number is clearly displayed, and the items are
  numbered and left-justified.

  The reductions are now explicitly represented as transitions to other
  diamond shaped nodes.

=======
>>>>>>> a4eb820f
* Noteworthy changes in release 2.6.2 (2012-08-03) [stable]

** Bug fixes

  Buffer overruns, complaints from Flex, and portability issues in the test
  suite have been fixed.

** Spaces in %lex- and %parse-param (lalr1.cc, glr.cc)

  Trailing end-of-lines in %parse-param or %lex-param would result in
  invalid C++.  This is fixed.

** Spurious spaces and end-of-lines

  The generated files no longer end (nor start) with empty lines.

* Noteworthy changes in release 2.6.1 (2012-07-30) [stable]

  Bison no longer executes user-specified M4 code when processing a grammar.

** Future Changes

  In addition to the removal of the features announced in Bison 2.6, the
  next major release will remove the "Temporary hack for adding a semicolon
  to the user action", as announced in the release 2.5.  Instead of:

    exp: exp "+" exp { $$ = $1 + $3 };

  write:

    exp: exp "+" exp { $$ = $1 + $3; };

** Bug fixes

*** Type names are now properly escaped.

*** glr.cc: set_debug_level and debug_level work as expected.

*** Stray @ or $ in actions

  While Bison used to warn about stray $ or @ in action rules, it did not
  for other actions such as printers, destructors, or initial actions.  It
  now does.

** Type names in actions

  For consistency with rule actions, it is now possible to qualify $$ by a
  type-name in destructors, printers, and initial actions.  For instance:

    %printer { fprintf (yyo, "(%d, %f)", $<ival>$, $<fval>$); } <*> <>;

  will display two values for each typed and untyped symbol (provided
  that YYSTYPE has both "ival" and "fval" fields).

* Noteworthy changes in release 2.6 (2012-07-19) [stable]

** Future Changes

  The next major release of Bison will drop support for the following
  deprecated features.  Please report disagreements to bug-bison@gnu.org.

*** K&R C parsers

  Support for generating parsers in K&R C will be removed.  Parsers
  generated for C support ISO C90, and are tested with ISO C99 and ISO C11
  compilers.

*** Features deprecated since Bison 1.875

  The definitions of yystype and yyltype will be removed; use YYSTYPE and
  YYLTYPE.

  YYPARSE_PARAM and YYLEX_PARAM, deprecated in favor of %parse-param and
  %lex-param, will no longer be supported.

  Support for the preprocessor symbol YYERROR_VERBOSE will be removed, use
  %error-verbose.

*** The generated header will be included (yacc.c)

  Instead of duplicating the content of the generated header (definition of
  YYSTYPE, yyparse declaration etc.), the generated parser will include it,
  as is already the case for GLR or C++ parsers.  This change is deferred
  because existing versions of ylwrap (e.g., Automake 1.12.1) do not support
  it.

** Generated Parser Headers

*** Guards (yacc.c, glr.c, glr.cc)

  The generated headers are now guarded, as is already the case for C++
  parsers (lalr1.cc).  For instance, with --defines=foo.h:

    #ifndef YY_FOO_H
    # define YY_FOO_H
    ...
    #endif /* !YY_FOO_H  */

*** New declarations (yacc.c, glr.c)

  The generated header now declares yydebug and yyparse.  Both honor
  --name-prefix=bar_, and yield

    int bar_parse (void);

  rather than

    #define yyparse bar_parse
    int yyparse (void);

  in order to facilitate the inclusion of several parser headers inside a
  single compilation unit.

*** Exported symbols in C++

  The symbols YYTOKEN_TABLE and YYERROR_VERBOSE, which were defined in the
  header, are removed, as they prevent the possibility of including several
  generated headers from a single compilation unit.

*** YYLSP_NEEDED

  For the same reasons, the undocumented and unused macro YYLSP_NEEDED is no
  longer defined.

** New %define variable: api.prefix

  Now that the generated headers are more complete and properly protected
  against multiple inclusions, constant names, such as YYSTYPE are a
  problem.  While yyparse and others are properly renamed by %name-prefix,
  YYSTYPE, YYDEBUG and others have never been affected by it.  Because it
  would introduce backward compatibility issues in projects not expecting
  YYSTYPE to be renamed, instead of changing the behavior of %name-prefix,
  it is deprecated in favor of a new %define variable: api.prefix.

  The following examples compares both:

    %name-prefix "bar_"               | %define api.prefix "bar_"
    %token <ival> FOO                   %token <ival> FOO
    %union { int ival; }                %union { int ival; }
    %%                                  %%
    exp: 'a';                           exp: 'a';

  bison generates:

    #ifndef BAR_FOO_H                   #ifndef BAR_FOO_H
    # define BAR_FOO_H                  # define BAR_FOO_H

    /* Enabling traces.  */             /* Enabling traces.  */
    # ifndef YYDEBUG                  | # ifndef BAR_DEBUG
                                      > #  if defined YYDEBUG
                                      > #   if YYDEBUG
                                      > #    define BAR_DEBUG 1
                                      > #   else
                                      > #    define BAR_DEBUG 0
                                      > #   endif
                                      > #  else
    #  define YYDEBUG 0               | #   define BAR_DEBUG 0
                                      > #  endif
    # endif                           | # endif

    # if YYDEBUG                      | # if BAR_DEBUG
    extern int bar_debug;               extern int bar_debug;
    # endif                             # endif

    /* Tokens.  */                      /* Tokens.  */
    # ifndef YYTOKENTYPE              | # ifndef BAR_TOKENTYPE
    #  define YYTOKENTYPE             | #  define BAR_TOKENTYPE
       enum yytokentype {             |    enum bar_tokentype {
         FOO = 258                           FOO = 258
       };                                  };
    # endif                             # endif

    #if ! defined YYSTYPE \           | #if ! defined BAR_STYPE \
     && ! defined YYSTYPE_IS_DECLARED |  && ! defined BAR_STYPE_IS_DECLARED
    typedef union YYSTYPE             | typedef union BAR_STYPE
    {                                   {
     int ival;                           int ival;
    } YYSTYPE;                        | } BAR_STYPE;
    # define YYSTYPE_IS_DECLARED 1    | # define BAR_STYPE_IS_DECLARED 1
    #endif                              #endif

    extern YYSTYPE bar_lval;          | extern BAR_STYPE bar_lval;

    int bar_parse (void);               int bar_parse (void);

    #endif /* !BAR_FOO_H  */            #endif /* !BAR_FOO_H  */

* Noteworthy changes in release 2.5.1 (2012-06-05) [stable]

** Future changes:

  The next major release will drop support for generating parsers in K&R C.

** yacc.c: YYBACKUP works as expected.

** glr.c improvements:

*** Location support is eliminated when not requested:

  GLR parsers used to include location-related code even when locations were
  not requested, and therefore not even usable.

*** __attribute__ is preserved:

  __attribute__ is no longer disabled when __STRICT_ANSI__ is defined (i.e.,
  when -std is passed to GCC).

** lalr1.java: several fixes:

  The Java parser no longer throws ArrayIndexOutOfBoundsException if the
  first token leads to a syntax error.  Some minor clean ups.

** Changes for C++:

*** C++11 compatibility:

  C and C++ parsers use "nullptr" instead of "0" when __cplusplus is 201103L
  or higher.

*** Header guards

  The header files such as "parser.hh", "location.hh", etc. used a constant
  name for preprocessor guards, for instance:

    #ifndef BISON_LOCATION_HH
    # define BISON_LOCATION_HH
    ...
    #endif // !BISON_LOCATION_HH

  The inclusion guard is now computed from "PREFIX/FILE-NAME", where lower
  case characters are converted to upper case, and series of
  non-alphanumerical characters are converted to an underscore.

  With "bison -o lang++/parser.cc", "location.hh" would now include:

    #ifndef YY_LANG_LOCATION_HH
    # define YY_LANG_LOCATION_HH
    ...
    #endif // !YY_LANG_LOCATION_HH

*** C++ locations:

  The position and location constructors (and their initialize methods)
  accept new arguments for line and column.  Several issues in the
  documentation were fixed.

** liby is no longer asking for "rpl_fprintf" on some platforms.

** Changes in the manual:

*** %printer is documented

  The "%printer" directive, supported since at least Bison 1.50, is finally
  documented.  The "mfcalc" example is extended to demonstrate it.

  For consistency with the C skeletons, the C++ parsers now also support
  "yyoutput" (as an alias to "debug_stream ()").

*** Several improvements have been made:

  The layout for grammar excerpts was changed to a more compact scheme.
  Named references are motivated.  The description of the automaton
  description file (*.output) is updated to the current format.  Incorrect
  index entries were fixed.  Some other errors were fixed.

** Building bison:

*** Conflicting prototypes with recent/modified Flex.

  Fixed build problems with the current, unreleased, version of Flex, and
  some modified versions of 2.5.35, which have modified function prototypes.

*** Warnings during the build procedure have been eliminated.

*** Several portability problems in the test suite have been fixed:

  This includes warnings with some compilers, unexpected behavior of tools
  such as diff, warning messages from the test suite itself, etc.

*** The install-pdf target works properly:

  Running "make install-pdf" (or -dvi, -html, -info, and -ps) no longer
  halts in the middle of its course.

* Changes in version 2.5 (2011-05-14):

** Grammar symbol names can now contain non-initial dashes:

  Consistently with directives (such as %error-verbose) and with
  %define variables (e.g. push-pull), grammar symbol names may contain
  dashes in any position except the beginning.  This is a GNU
  extension over POSIX Yacc.  Thus, use of this extension is reported
  by -Wyacc and rejected in Yacc mode (--yacc).

** Named references:

  Historically, Yacc and Bison have supported positional references
  ($n, $$) to allow access to symbol values from inside of semantic
  actions code.

  Starting from this version, Bison can also accept named references.
  When no ambiguity is possible, original symbol names may be used
  as named references:

    if_stmt : "if" cond_expr "then" then_stmt ';'
    { $if_stmt = mk_if_stmt($cond_expr, $then_stmt); }

  In the more common case, explicit names may be declared:

    stmt[res] : "if" expr[cond] "then" stmt[then] "else" stmt[else] ';'
    { $res = mk_if_stmt($cond, $then, $else); }

  Location information is also accessible using @name syntax.  When
  accessing symbol names containing dots or dashes, explicit bracketing
  ($[sym.1]) must be used.

  These features are experimental in this version.  More user feedback
  will help to stabilize them.

** IELR(1) and canonical LR(1):

  IELR(1) is a minimal LR(1) parser table generation algorithm.  That
  is, given any context-free grammar, IELR(1) generates parser tables
  with the full language-recognition power of canonical LR(1) but with
  nearly the same number of parser states as LALR(1).  This reduction
  in parser states is often an order of magnitude.  More importantly,
  because canonical LR(1)'s extra parser states may contain duplicate
  conflicts in the case of non-LR(1) grammars, the number of conflicts
  for IELR(1) is often an order of magnitude less as well.  This can
  significantly reduce the complexity of developing of a grammar.

  Bison can now generate IELR(1) and canonical LR(1) parser tables in
  place of its traditional LALR(1) parser tables, which remain the
  default.  You can specify the type of parser tables in the grammar
  file with these directives:

    %define lr.type lalr
    %define lr.type ielr
    %define lr.type canonical-lr

  The default-reduction optimization in the parser tables can also be
  adjusted using "%define lr.default-reductions".  For details on both
  of these features, see the new section "Tuning LR" in the Bison
  manual.

  These features are experimental.  More user feedback will help to
  stabilize them.

** LAC (Lookahead Correction) for syntax error handling:

  Canonical LR, IELR, and LALR can suffer from a couple of problems
  upon encountering a syntax error.  First, the parser might perform
  additional parser stack reductions before discovering the syntax
  error.  Such reductions can perform user semantic actions that are
  unexpected because they are based on an invalid token, and they
  cause error recovery to begin in a different syntactic context than
  the one in which the invalid token was encountered.  Second, when
  verbose error messages are enabled (with %error-verbose or the
  obsolete "#define YYERROR_VERBOSE"), the expected token list in the
  syntax error message can both contain invalid tokens and omit valid
  tokens.

  The culprits for the above problems are %nonassoc, default
  reductions in inconsistent states, and parser state merging.  Thus,
  IELR and LALR suffer the most.  Canonical LR can suffer only if
  %nonassoc is used or if default reductions are enabled for
  inconsistent states.

  LAC is a new mechanism within the parsing algorithm that solves
  these problems for canonical LR, IELR, and LALR without sacrificing
  %nonassoc, default reductions, or state merging.  When LAC is in
  use, canonical LR and IELR behave almost exactly the same for both
  syntactically acceptable and syntactically unacceptable input.
  While LALR still does not support the full language-recognition
  power of canonical LR and IELR, LAC at least enables LALR's syntax
  error handling to correctly reflect LALR's language-recognition
  power.

  Currently, LAC is only supported for deterministic parsers in C.
  You can enable LAC with the following directive:

    %define parse.lac full

  See the new section "LAC" in the Bison manual for additional
  details including a few caveats.

  LAC is an experimental feature.  More user feedback will help to
  stabilize it.

** %define improvements:

*** Can now be invoked via the command line:

  Each of these command-line options

    -D NAME[=VALUE]
    --define=NAME[=VALUE]

    -F NAME[=VALUE]
    --force-define=NAME[=VALUE]

  is equivalent to this grammar file declaration

    %define NAME ["VALUE"]

  except that the manner in which Bison processes multiple definitions
  for the same NAME differs.  Most importantly, -F and --force-define
  quietly override %define, but -D and --define do not.  For further
  details, see the section "Bison Options" in the Bison manual.

*** Variables renamed:

  The following %define variables

    api.push_pull
    lr.keep_unreachable_states

  have been renamed to

    api.push-pull
    lr.keep-unreachable-states

  The old names are now deprecated but will be maintained indefinitely
  for backward compatibility.

*** Values no longer need to be quoted in the grammar file:

  If a %define value is an identifier, it no longer needs to be placed
  within quotations marks.  For example,

    %define api.push-pull "push"

  can be rewritten as

    %define api.push-pull push

*** Unrecognized variables are now errors not warnings.

*** Multiple invocations for any variable is now an error not a warning.

** Unrecognized %code qualifiers are now errors not warnings.

** Character literals not of length one:

  Previously, Bison quietly converted all character literals to length
  one.  For example, without warning, Bison interpreted the operators in
  the following grammar to be the same token:

    exp: exp '++'
       | exp '+' exp
       ;

  Bison now warns when a character literal is not of length one.  In
  some future release, Bison will start reporting an error instead.

** Destructor calls fixed for lookaheads altered in semantic actions:

  Previously for deterministic parsers in C, if a user semantic action
  altered yychar, the parser in some cases used the old yychar value to
  determine which destructor to call for the lookahead upon a syntax
  error or upon parser return.  This bug has been fixed.

** C++ parsers use YYRHSLOC:

  Similarly to the C parsers, the C++ parsers now define the YYRHSLOC
  macro and use it in the default YYLLOC_DEFAULT.  You are encouraged
  to use it.  If, for instance, your location structure has "first"
  and "last" members, instead of

    # define YYLLOC_DEFAULT(Current, Rhs, N)                             \
      do                                                                 \
        if (N)                                                           \
          {                                                              \
            (Current).first = (Rhs)[1].location.first;                   \
            (Current).last  = (Rhs)[N].location.last;                    \
          }                                                              \
        else                                                             \
          {                                                              \
            (Current).first = (Current).last = (Rhs)[0].location.last;   \
          }                                                              \
      while (false)

  use:

    # define YYLLOC_DEFAULT(Current, Rhs, N)                             \
      do                                                                 \
        if (N)                                                           \
          {                                                              \
            (Current).first = YYRHSLOC (Rhs, 1).first;                   \
            (Current).last  = YYRHSLOC (Rhs, N).last;                    \
          }                                                              \
        else                                                             \
          {                                                              \
            (Current).first = (Current).last = YYRHSLOC (Rhs, 0).last;   \
          }                                                              \
      while (false)

** YYLLOC_DEFAULT in C++:

  The default implementation of YYLLOC_DEFAULT used to be issued in
  the header file.  It is now output in the implementation file, after
  the user %code sections so that its #ifndef guard does not try to
  override the user's YYLLOC_DEFAULT if provided.

** YYFAIL now produces warnings and Java parsers no longer implement it:

  YYFAIL has existed for many years as an undocumented feature of
  deterministic parsers in C generated by Bison.  More recently, it was
  a documented feature of Bison's experimental Java parsers.  As
  promised in Bison 2.4.2's NEWS entry, any appearance of YYFAIL in a
  semantic action now produces a deprecation warning, and Java parsers
  no longer implement YYFAIL at all.  For further details, including a
  discussion of how to suppress C preprocessor warnings about YYFAIL
  being unused, see the Bison 2.4.2 NEWS entry.

** Temporary hack for adding a semicolon to the user action:

  Previously, Bison appended a semicolon to every user action for
  reductions when the output language defaulted to C (specifically, when
  neither %yacc, %language, %skeleton, or equivalent command-line
  options were specified).  This allowed actions such as

    exp: exp "+" exp { $$ = $1 + $3 };

  instead of

    exp: exp "+" exp { $$ = $1 + $3; };

  As a first step in removing this misfeature, Bison now issues a
  warning when it appends a semicolon.  Moreover, in cases where Bison
  cannot easily determine whether a semicolon is needed (for example, an
  action ending with a cpp directive or a braced compound initializer),
  it no longer appends one.  Thus, the C compiler might now complain
  about a missing semicolon where it did not before.  Future releases of
  Bison will cease to append semicolons entirely.

** Verbose syntax error message fixes:

  When %error-verbose or the obsolete "#define YYERROR_VERBOSE" is
  specified, syntax error messages produced by the generated parser
  include the unexpected token as well as a list of expected tokens.
  The effect of %nonassoc on these verbose messages has been corrected
  in two ways, but a more complete fix requires LAC, described above:

*** When %nonassoc is used, there can exist parser states that accept no
    tokens, and so the parser does not always require a lookahead token
    in order to detect a syntax error.  Because no unexpected token or
    expected tokens can then be reported, the verbose syntax error
    message described above is suppressed, and the parser instead
    reports the simpler message, "syntax error".  Previously, this
    suppression was sometimes erroneously triggered by %nonassoc when a
    lookahead was actually required.  Now verbose messages are
    suppressed only when all previous lookaheads have already been
    shifted or discarded.

*** Previously, the list of expected tokens erroneously included tokens
    that would actually induce a syntax error because conflicts for them
    were resolved with %nonassoc in the current parser state.  Such
    tokens are now properly omitted from the list.

*** Expected token lists are still often wrong due to state merging
    (from LALR or IELR) and default reductions, which can both add
    invalid tokens and subtract valid tokens.  Canonical LR almost
    completely fixes this problem by eliminating state merging and
    default reductions.  However, there is one minor problem left even
    when using canonical LR and even after the fixes above.  That is,
    if the resolution of a conflict with %nonassoc appears in a later
    parser state than the one at which some syntax error is
    discovered, the conflicted token is still erroneously included in
    the expected token list.  Bison's new LAC implementation,
    described above, eliminates this problem and the need for
    canonical LR.  However, LAC is still experimental and is disabled
    by default.

** Java skeleton fixes:

*** A location handling bug has been fixed.

*** The top element of each of the value stack and location stack is now
    cleared when popped so that it can be garbage collected.

*** Parser traces now print the top element of the stack.

** -W/--warnings fixes:

*** Bison now properly recognizes the "no-" versions of categories:

  For example, given the following command line, Bison now enables all
  warnings except warnings for incompatibilities with POSIX Yacc:

    bison -Wall,no-yacc gram.y

*** Bison now treats S/R and R/R conflicts like other warnings:

  Previously, conflict reports were independent of Bison's normal
  warning system.  Now, Bison recognizes the warning categories
  "conflicts-sr" and "conflicts-rr".  This change has important
  consequences for the -W and --warnings command-line options.  For
  example:

    bison -Wno-conflicts-sr gram.y  # S/R conflicts not reported
    bison -Wno-conflicts-rr gram.y  # R/R conflicts not reported
    bison -Wnone            gram.y  # no conflicts are reported
    bison -Werror           gram.y  # any conflict is an error

  However, as before, if the %expect or %expect-rr directive is
  specified, an unexpected number of conflicts is an error, and an
  expected number of conflicts is not reported, so -W and --warning
  then have no effect on the conflict report.

*** The "none" category no longer disables a preceding "error":

  For example, for the following command line, Bison now reports
  errors instead of warnings for incompatibilities with POSIX Yacc:

    bison -Werror,none,yacc gram.y

*** The "none" category now disables all Bison warnings:

  Previously, the "none" category disabled only Bison warnings for
  which there existed a specific -W/--warning category.  However,
  given the following command line, Bison is now guaranteed to
  suppress all warnings:

    bison -Wnone gram.y

** Precedence directives can now assign token number 0:

  Since Bison 2.3b, which restored the ability of precedence
  directives to assign token numbers, doing so for token number 0 has
  produced an assertion failure.  For example:

    %left END 0

  This bug has been fixed.

* Changes in version 2.4.3 (2010-08-05):

** Bison now obeys -Werror and --warnings=error for warnings about
   grammar rules that are useless in the parser due to conflicts.

** Problems with spawning M4 on at least FreeBSD 8 and FreeBSD 9 have
   been fixed.

** Failures in the test suite for GCC 4.5 have been fixed.

** Failures in the test suite for some versions of Sun Studio C++ have
   been fixed.

** Contrary to Bison 2.4.2's NEWS entry, it has been decided that
   warnings about undefined %prec identifiers will not be converted to
   errors in Bison 2.5.  They will remain warnings, which should be
   sufficient for POSIX while avoiding backward compatibility issues.

** Minor documentation fixes.

* Changes in version 2.4.2 (2010-03-20):

** Some portability problems that resulted in failures and livelocks
   in the test suite on some versions of at least Solaris, AIX, HP-UX,
   RHEL4, and Tru64 have been addressed.  As a result, fatal Bison
   errors should no longer cause M4 to report a broken pipe on the
   affected platforms.

** "%prec IDENTIFIER" requires IDENTIFIER to be defined separately.

  POSIX specifies that an error be reported for any identifier that does
  not appear on the LHS of a grammar rule and that is not defined by
  %token, %left, %right, or %nonassoc.  Bison 2.3b and later lost this
  error report for the case when an identifier appears only after a
  %prec directive.  It is now restored.  However, for backward
  compatibility with recent Bison releases, it is only a warning for
  now.  In Bison 2.5 and later, it will return to being an error.
  [Between the 2.4.2 and 2.4.3 releases, it was decided that this
  warning will not be converted to an error in Bison 2.5.]

** Detection of GNU M4 1.4.6 or newer during configure is improved.

** Warnings from gcc's -Wundef option about undefined YYENABLE_NLS,
   YYLTYPE_IS_TRIVIAL, and __STRICT_ANSI__ in C/C++ parsers are now
   avoided.

** %code is now a permanent feature.

  A traditional Yacc prologue directive is written in the form:

    %{CODE%}

  To provide a more flexible alternative, Bison 2.3b introduced the
  %code directive with the following forms for C/C++:

    %code          {CODE}
    %code requires {CODE}
    %code provides {CODE}
    %code top      {CODE}

  These forms are now considered permanent features of Bison.  See the
  %code entries in the section "Bison Declaration Summary" in the Bison
  manual for a summary of their functionality.  See the section
  "Prologue Alternatives" for a detailed discussion including the
  advantages of %code over the traditional Yacc prologue directive.

  Bison's Java feature as a whole including its current usage of %code
  is still considered experimental.

** YYFAIL is deprecated and will eventually be removed.

  YYFAIL has existed for many years as an undocumented feature of
  deterministic parsers in C generated by Bison.  Previously, it was
  documented for Bison's experimental Java parsers.  YYFAIL is no longer
  documented for Java parsers and is formally deprecated in both cases.
  Users are strongly encouraged to migrate to YYERROR, which is
  specified by POSIX.

  Like YYERROR, you can invoke YYFAIL from a semantic action in order to
  induce a syntax error.  The most obvious difference from YYERROR is
  that YYFAIL will automatically invoke yyerror to report the syntax
  error so that you don't have to.  However, there are several other
  subtle differences between YYERROR and YYFAIL, and YYFAIL suffers from
  inherent flaws when %error-verbose or "#define YYERROR_VERBOSE" is
  used.  For a more detailed discussion, see:

    http://lists.gnu.org/archive/html/bison-patches/2009-12/msg00024.html

  The upcoming Bison 2.5 will remove YYFAIL from Java parsers, but
  deterministic parsers in C will continue to implement it.  However,
  because YYFAIL is already flawed, it seems futile to try to make new
  Bison features compatible with it.  Thus, during parser generation,
  Bison 2.5 will produce a warning whenever it discovers YYFAIL in a
  rule action.  In a later release, YYFAIL will be disabled for
  %error-verbose and "#define YYERROR_VERBOSE".  Eventually, YYFAIL will
  be removed altogether.

  There exists at least one case where Bison 2.5's YYFAIL warning will
  be a false positive.  Some projects add phony uses of YYFAIL and other
  Bison-defined macros for the sole purpose of suppressing C
  preprocessor warnings (from GCC cpp's -Wunused-macros, for example).
  To avoid Bison's future warning, such YYFAIL uses can be moved to the
  epilogue (that is, after the second "%%") in the Bison input file.  In
  this release (2.4.2), Bison already generates its own code to suppress
  C preprocessor warnings for YYFAIL, so projects can remove their own
  phony uses of YYFAIL if compatibility with Bison releases prior to
  2.4.2 is not necessary.

** Internationalization.

  Fix a regression introduced in Bison 2.4: Under some circumstances,
  message translations were not installed although supported by the
  host system.

* Changes in version 2.4.1 (2008-12-11):

** In the GLR defines file, unexpanded M4 macros in the yylval and yylloc
   declarations have been fixed.

** Temporary hack for adding a semicolon to the user action.

  Bison used to prepend a trailing semicolon at the end of the user
  action for reductions.  This allowed actions such as

    exp: exp "+" exp { $$ = $1 + $3 };

  instead of

    exp: exp "+" exp { $$ = $1 + $3; };

  Some grammars still depend on this "feature".  Bison 2.4.1 restores
  the previous behavior in the case of C output (specifically, when
  neither %language or %skeleton or equivalent command-line options
  are used) to leave more time for grammars depending on the old
  behavior to be adjusted.  Future releases of Bison will disable this
  feature.

** A few minor improvements to the Bison manual.

* Changes in version 2.4 (2008-11-02):

** %language is an experimental feature.

  We first introduced this feature in test release 2.3b as a cleaner
  alternative to %skeleton.  Since then, we have discussed the possibility of
  modifying its effect on Bison's output file names.  Thus, in this release,
  we consider %language to be an experimental feature that will likely evolve
  in future releases.

** Forward compatibility with GNU M4 has been improved.

** Several bugs in the C++ skeleton and the experimental Java skeleton have been
  fixed.

* Changes in version 2.3b (2008-05-27):

** The quotes around NAME that used to be required in the following directive
  are now deprecated:

    %define NAME "VALUE"

** The directive "%pure-parser" is now deprecated in favor of:

    %define api.pure

  which has the same effect except that Bison is more careful to warn about
  unreasonable usage in the latter case.

** Push Parsing

  Bison can now generate an LALR(1) parser in C with a push interface.  That
  is, instead of invoking "yyparse", which pulls tokens from "yylex", you can
  push one token at a time to the parser using "yypush_parse", which will
  return to the caller after processing each token.  By default, the push
  interface is disabled.  Either of the following directives will enable it:

    %define api.push_pull "push" // Just push; does not require yylex.
    %define api.push_pull "both" // Push and pull; requires yylex.

  See the new section "A Push Parser" in the Bison manual for details.

  The current push parsing interface is experimental and may evolve.  More user
  feedback will help to stabilize it.

** The -g and --graph options now output graphs in Graphviz DOT format,
  not VCG format.  Like --graph, -g now also takes an optional FILE argument
  and thus cannot be bundled with other short options.

** Java

  Bison can now generate an LALR(1) parser in Java.  The skeleton is
  "data/lalr1.java".  Consider using the new %language directive instead of
  %skeleton to select it.

  See the new section "Java Parsers" in the Bison manual for details.

  The current Java interface is experimental and may evolve.  More user
  feedback will help to stabilize it.

** %language

  This new directive specifies the programming language of the generated
  parser, which can be C (the default), C++, or Java.  Besides the skeleton
  that Bison uses, the directive affects the names of the generated files if
  the grammar file's name ends in ".y".

** XML Automaton Report

  Bison can now generate an XML report of the LALR(1) automaton using the new
  "--xml" option.  The current XML schema is experimental and may evolve.  More
  user feedback will help to stabilize it.

** The grammar file may now specify the name of the parser header file using
  %defines.  For example:

    %defines "parser.h"

** When reporting useless rules, useless nonterminals, and unused terminals,
  Bison now employs the terms "useless in grammar" instead of "useless",
  "useless in parser" instead of "never reduced", and "unused in grammar"
  instead of "unused".

** Unreachable State Removal

  Previously, Bison sometimes generated parser tables containing unreachable
  states.  A state can become unreachable during conflict resolution if Bison
  disables a shift action leading to it from a predecessor state.  Bison now:

    1. Removes unreachable states.

    2. Does not report any conflicts that appeared in unreachable states.
       WARNING: As a result, you may need to update %expect and %expect-rr
       directives in existing grammar files.

    3. For any rule used only in such states, Bison now reports the rule as
       "useless in parser due to conflicts".

  This feature can be disabled with the following directive:

    %define lr.keep_unreachable_states

  See the %define entry in the "Bison Declaration Summary" in the Bison manual
  for further discussion.

** Lookahead Set Correction in the ".output" Report

  When instructed to generate a ".output" file including lookahead sets
  (using "--report=lookahead", for example), Bison now prints each reduction's
  lookahead set only next to the associated state's one item that (1) is
  associated with the same rule as the reduction and (2) has its dot at the end
  of its RHS.  Previously, Bison also erroneously printed the lookahead set
  next to all of the state's other items associated with the same rule.  This
  bug affected only the ".output" file and not the generated parser source
  code.

** --report-file=FILE is a new option to override the default ".output" file
  name.

** The "=" that used to be required in the following directives is now
  deprecated:

    %file-prefix "parser"
    %name-prefix "c_"
    %output "parser.c"

** An Alternative to "%{...%}" -- "%code QUALIFIER {CODE}"

  Bison 2.3a provided a new set of directives as a more flexible alternative to
  the traditional Yacc prologue blocks.  Those have now been consolidated into
  a single %code directive with an optional qualifier field, which identifies
  the purpose of the code and thus the location(s) where Bison should generate
  it:

    1. "%code          {CODE}" replaces "%after-header  {CODE}"
    2. "%code requires {CODE}" replaces "%start-header  {CODE}"
    3. "%code provides {CODE}" replaces "%end-header    {CODE}"
    4. "%code top      {CODE}" replaces "%before-header {CODE}"

  See the %code entries in section "Bison Declaration Summary" in the Bison
  manual for a summary of the new functionality.  See the new section "Prologue
  Alternatives" for a detailed discussion including the advantages of %code
  over the traditional Yacc prologues.

  The prologue alternatives are experimental.  More user feedback will help to
  determine whether they should become permanent features.

** Revised warning: unset or unused mid-rule values

  Since Bison 2.2, Bison has warned about mid-rule values that are set but not
  used within any of the actions of the parent rule.  For example, Bison warns
  about unused $2 in:

    exp: '1' { $$ = 1; } '+' exp { $$ = $1 + $4; };

  Now, Bison also warns about mid-rule values that are used but not set.  For
  example, Bison warns about unset $$ in the mid-rule action in:

    exp: '1' { $1 = 1; } '+' exp { $$ = $2 + $4; };

  However, Bison now disables both of these warnings by default since they
  sometimes prove to be false alarms in existing grammars employing the Yacc
  constructs $0 or $-N (where N is some positive integer).

  To enable these warnings, specify the option "--warnings=midrule-values" or
  "-W", which is a synonym for "--warnings=all".

** Default %destructor or %printer with "<*>" or "<>"

  Bison now recognizes two separate kinds of default %destructor's and
  %printer's:

    1. Place "<*>" in a %destructor/%printer symbol list to define a default
       %destructor/%printer for all grammar symbols for which you have formally
       declared semantic type tags.

    2. Place "<>" in a %destructor/%printer symbol list to define a default
       %destructor/%printer for all grammar symbols without declared semantic
       type tags.

  Bison no longer supports the "%symbol-default" notation from Bison 2.3a.
  "<*>" and "<>" combined achieve the same effect with one exception: Bison no
  longer applies any %destructor to a mid-rule value if that mid-rule value is
  not actually ever referenced using either $$ or $n in a semantic action.

  The default %destructor's and %printer's are experimental.  More user
  feedback will help to determine whether they should become permanent
  features.

  See the section "Freeing Discarded Symbols" in the Bison manual for further
  details.

** %left, %right, and %nonassoc can now declare token numbers.  This is required
  by POSIX.  However, see the end of section "Operator Precedence" in the Bison
  manual for a caveat concerning the treatment of literal strings.

** The nonfunctional --no-parser, -n, and %no-parser options have been
  completely removed from Bison.

* Changes in version 2.3a, 2006-09-13:

** Instead of %union, you can define and use your own union type
  YYSTYPE if your grammar contains at least one <type> tag.
  Your YYSTYPE need not be a macro; it can be a typedef.
  This change is for compatibility with other Yacc implementations,
  and is required by POSIX.

** Locations columns and lines start at 1.
  In accordance with the GNU Coding Standards and Emacs.

** You may now declare per-type and default %destructor's and %printer's:

  For example:

    %union { char *string; }
    %token <string> STRING1
    %token <string> STRING2
    %type  <string> string1
    %type  <string> string2
    %union { char character; }
    %token <character> CHR
    %type  <character> chr
    %destructor { free ($$); } %symbol-default
    %destructor { free ($$); printf ("%d", @$.first_line); } STRING1 string1
    %destructor { } <character>

  guarantees that, when the parser discards any user-defined symbol that has a
  semantic type tag other than "<character>", it passes its semantic value to
  "free".  However, when the parser discards a "STRING1" or a "string1", it
  also prints its line number to "stdout".  It performs only the second
  "%destructor" in this case, so it invokes "free" only once.

  [Although we failed to mention this here in the 2.3a release, the default
  %destructor's and %printer's were experimental, and they were rewritten in
  future versions.]

** Except for LALR(1) parsers in C with POSIX Yacc emulation enabled (with "-y",
  "--yacc", or "%yacc"), Bison no longer generates #define statements for
  associating token numbers with token names.  Removing the #define statements
  helps to sanitize the global namespace during preprocessing, but POSIX Yacc
  requires them.  Bison still generates an enum for token names in all cases.

** Handling of traditional Yacc prologue blocks is now more consistent but
  potentially incompatible with previous releases of Bison.

  As before, you declare prologue blocks in your grammar file with the
  "%{ ... %}" syntax.  To generate the pre-prologue, Bison concatenates all
  prologue blocks that you've declared before the first %union.  To generate
  the post-prologue, Bison concatenates all prologue blocks that you've
  declared after the first %union.

  Previous releases of Bison inserted the pre-prologue into both the header
  file and the code file in all cases except for LALR(1) parsers in C.  In the
  latter case, Bison inserted it only into the code file.  For parsers in C++,
  the point of insertion was before any token definitions (which associate
  token numbers with names).  For parsers in C, the point of insertion was
  after the token definitions.

  Now, Bison never inserts the pre-prologue into the header file.  In the code
  file, it always inserts it before the token definitions.

** Bison now provides a more flexible alternative to the traditional Yacc
  prologue blocks: %before-header, %start-header, %end-header, and
  %after-header.

  For example, the following declaration order in the grammar file reflects the
  order in which Bison will output these code blocks.  However, you are free to
  declare these code blocks in your grammar file in whatever order is most
  convenient for you:

    %before-header {
      /* Bison treats this block like a pre-prologue block: it inserts it into
       * the code file before the contents of the header file.  It does *not*
       * insert it into the header file.  This is a good place to put
       * #include's that you want at the top of your code file.  A common
       * example is '#include "system.h"'.  */
    }
    %start-header {
      /* Bison inserts this block into both the header file and the code file.
       * In both files, the point of insertion is before any Bison-generated
       * token, semantic type, location type, and class definitions.  This is a
       * good place to define %union dependencies, for example.  */
    }
    %union {
      /* Unlike the traditional Yacc prologue blocks, the output order for the
       * new %*-header blocks is not affected by their declaration position
       * relative to any %union in the grammar file.  */
    }
    %end-header {
      /* Bison inserts this block into both the header file and the code file.
       * In both files, the point of insertion is after the Bison-generated
       * definitions.  This is a good place to declare or define public
       * functions or data structures that depend on the Bison-generated
       * definitions.  */
    }
    %after-header {
      /* Bison treats this block like a post-prologue block: it inserts it into
       * the code file after the contents of the header file.  It does *not*
       * insert it into the header file.  This is a good place to declare or
       * define internal functions or data structures that depend on the
       * Bison-generated definitions.  */
    }

  If you have multiple occurrences of any one of the above declarations, Bison
  will concatenate the contents in declaration order.

  [Although we failed to mention this here in the 2.3a release, the prologue
  alternatives were experimental, and they were rewritten in future versions.]

** The option "--report=look-ahead" has been changed to "--report=lookahead".
  The old spelling still works, but is not documented and may be removed
  in a future release.

* Changes in version 2.3, 2006-06-05:

** GLR grammars should now use "YYRECOVERING ()" instead of "YYRECOVERING",
  for compatibility with LALR(1) grammars.

** It is now documented that any definition of YYSTYPE or YYLTYPE should
  be to a type name that does not contain parentheses or brackets.

* Changes in version 2.2, 2006-05-19:

** The distribution terms for all Bison-generated parsers now permit
  using the parsers in nonfree programs.  Previously, this permission
  was granted only for Bison-generated LALR(1) parsers in C.

** %name-prefix changes the namespace name in C++ outputs.

** The C++ parsers export their token_type.

** Bison now allows multiple %union declarations, and concatenates
  their contents together.

** New warning: unused values
  Right-hand side symbols whose values are not used are reported,
  if the symbols have destructors.  For instance:

     exp: exp "?" exp ":" exp { $1 ? $1 : $3; }
        | exp "+" exp
        ;

  will trigger a warning about $$ and $5 in the first rule, and $3 in
  the second ($1 is copied to $$ by the default rule).  This example
  most likely contains three errors, and could be rewritten as:

     exp: exp "?" exp ":" exp
            { $$ = $1 ? $3 : $5; free ($1 ? $5 : $3); free ($1); }
        | exp "+" exp
            { $$ = $1 ? $1 : $3; if ($1) free ($3); }
        ;

  However, if the original actions were really intended, memory leaks
  and all, the warnings can be suppressed by letting Bison believe the
  values are used, e.g.:

     exp: exp "?" exp ":" exp { $1 ? $1 : $3; (void) ($$, $5); }
        | exp "+" exp         { $$ = $1; (void) $3; }
        ;

  If there are mid-rule actions, the warning is issued if no action
  uses it.  The following triggers no warning: $1 and $3 are used.

     exp: exp { push ($1); } '+' exp { push ($3); sum (); };

  The warning is intended to help catching lost values and memory leaks.
  If a value is ignored, its associated memory typically is not reclaimed.

** %destructor vs. YYABORT, YYACCEPT, and YYERROR.
  Destructors are now called when user code invokes YYABORT, YYACCEPT,
  and YYERROR, for all objects on the stack, other than objects
  corresponding to the right-hand side of the current rule.

** %expect, %expect-rr
  Incorrect numbers of expected conflicts are now actual errors,
  instead of warnings.

** GLR, YACC parsers.
  The %parse-params are available in the destructors (and the
  experimental printers) as per the documentation.

** Bison now warns if it finds a stray "$" or "@" in an action.

** %require "VERSION"
  This specifies that the grammar file depends on features implemented
  in Bison version VERSION or higher.

** lalr1.cc: The token and value types are now class members.
  The tokens were defined as free form enums and cpp macros.  YYSTYPE
  was defined as a free form union.  They are now class members:
  tokens are enumerations of the "yy::parser::token" struct, and the
  semantic values have the "yy::parser::semantic_type" type.

  If you do not want or can update to this scheme, the directive
  '%define "global_tokens_and_yystype" "1"' triggers the global
  definition of tokens and YYSTYPE.  This change is suitable both
  for previous releases of Bison, and this one.

  If you wish to update, then make sure older version of Bison will
  fail using '%require "2.2"'.

** DJGPP support added.

* Changes in version 2.1, 2005-09-16:

** The C++ lalr1.cc skeleton supports %lex-param.

** Bison-generated parsers now support the translation of diagnostics like
  "syntax error" into languages other than English.  The default
  language is still English.  For details, please see the new
  Internationalization section of the Bison manual.  Software
  distributors should also see the new PACKAGING file.  Thanks to
  Bruno Haible for this new feature.

** Wording in the Bison-generated parsers has been changed slightly to
  simplify translation.  In particular, the message "memory exhausted"
  has replaced "parser stack overflow", as the old message was not
  always accurate for modern Bison-generated parsers.

** Destructors are now called when the parser aborts, for all symbols left
  behind on the stack.  Also, the start symbol is now destroyed after a
  successful parse.  In both cases, the behavior was formerly inconsistent.

** When generating verbose diagnostics, Bison-generated parsers no longer
  quote the literal strings associated with tokens.  For example, for
  a syntax error associated with '%token NUM "number"' they might
  print 'syntax error, unexpected number' instead of 'syntax error,
  unexpected "number"'.

* Changes in version 2.0, 2004-12-25:

** Possibly-incompatible changes

  - Bison-generated parsers no longer default to using the alloca function
    (when available) to extend the parser stack, due to widespread
    problems in unchecked stack-overflow detection.  You can "#define
    YYSTACK_USE_ALLOCA 1" to require the use of alloca, but please read
    the manual to determine safe values for YYMAXDEPTH in that case.

  - Error token location.
    During error recovery, the location of the syntax error is updated
    to cover the whole sequence covered by the error token: it includes
    the shifted symbols thrown away during the first part of the error
    recovery, and the lookahead rejected during the second part.

  - Semicolon changes:
    . Stray semicolons are no longer allowed at the start of a grammar.
    . Semicolons are now required after in-grammar declarations.

  - Unescaped newlines are no longer allowed in character constants or
    string literals.  They were never portable, and GCC 3.4.0 has
    dropped support for them.  Better diagnostics are now generated if
    forget a closing quote.

  - NUL bytes are no longer allowed in Bison string literals, unfortunately.

** New features

  - GLR grammars now support locations.

  - New directive: %initial-action.
    This directive allows the user to run arbitrary code (including
    initializing @$) from yyparse before parsing starts.

  - A new directive "%expect-rr N" specifies the expected number of
    reduce/reduce conflicts in GLR parsers.

  - %token numbers can now be hexadecimal integers, e.g., "%token FOO 0x12d".
    This is a GNU extension.

  - The option "--report=lookahead" was changed to "--report=look-ahead".
    [However, this was changed back after 2.3.]

  - Experimental %destructor support has been added to lalr1.cc.

  - New configure option --disable-yacc, to disable installation of the
    yacc command and -ly library introduced in 1.875 for POSIX conformance.

** Bug fixes

  - For now, %expect-count violations are now just warnings, not errors.
    This is for compatibility with Bison 1.75 and earlier (when there are
    reduce/reduce conflicts) and with Bison 1.30 and earlier (when there
    are too many or too few shift/reduce conflicts).  However, in future
    versions of Bison we plan to improve the %expect machinery so that
    these violations will become errors again.

  - Within Bison itself, numbers (e.g., goto numbers) are no longer
    arbitrarily limited to 16-bit counts.

  - Semicolons are now allowed before "|" in grammar rules, as POSIX requires.

* Changes in version 1.875, 2003-01-01:

** The documentation license has been upgraded to version 1.2
  of the GNU Free Documentation License.

** syntax error processing

  - In Yacc-style parsers YYLLOC_DEFAULT is now used to compute error
    locations too.  This fixes bugs in error-location computation.

  - %destructor
    It is now possible to reclaim the memory associated to symbols
    discarded during error recovery.  This feature is still experimental.

  - %error-verbose
    This new directive is preferred over YYERROR_VERBOSE.

  - #defining yyerror to steal internal variables is discouraged.
    It is not guaranteed to work forever.

** POSIX conformance

  - Semicolons are once again optional at the end of grammar rules.
    This reverts to the behavior of Bison 1.33 and earlier, and improves
    compatibility with Yacc.

  - "parse error" -> "syntax error"
    Bison now uniformly uses the term "syntax error"; formerly, the code
    and manual sometimes used the term "parse error" instead.  POSIX
    requires "syntax error" in diagnostics, and it was thought better to
    be consistent.

  - The documentation now emphasizes that yylex and yyerror must be
    declared before use.  C99 requires this.

  - Bison now parses C99 lexical constructs like UCNs and
    backslash-newline within C escape sequences, as POSIX 1003.1-2001 requires.

  - File names are properly escaped in C output.  E.g., foo\bar.y is
    output as "foo\\bar.y".

  - Yacc command and library now available
    The Bison distribution now installs a "yacc" command, as POSIX requires.
    Also, Bison now installs a small library liby.a containing
    implementations of Yacc-compatible yyerror and main functions.
    This library is normally not useful, but POSIX requires it.

  - Type clashes now generate warnings, not errors.

  - If the user does not define YYSTYPE as a macro, Bison now declares it
    using typedef instead of defining it as a macro.
    For consistency, YYLTYPE is also declared instead of defined.

** Other compatibility issues

  - %union directives can now have a tag before the "{", e.g., the
    directive "%union foo {...}" now generates the C code
    "typedef union foo { ... } YYSTYPE;"; this is for Yacc compatibility.
    The default union tag is "YYSTYPE", for compatibility with Solaris 9 Yacc.
    For consistency, YYLTYPE's struct tag is now "YYLTYPE" not "yyltype".
    This is for compatibility with both Yacc and Bison 1.35.

  - ";" is output before the terminating "}" of an action, for
    compatibility with Bison 1.35.

  - Bison now uses a Yacc-style format for conflict reports, e.g.,
    "conflicts: 2 shift/reduce, 1 reduce/reduce".

  - "yystype" and "yyltype" are now obsolescent macros instead of being
    typedefs or tags; they are no longer documented and are planned to be
    withdrawn in a future release.

** GLR parser notes

  - GLR and inline
    Users of Bison have to decide how they handle the portability of the
    C keyword "inline".

  - "parsing stack overflow..." -> "parser stack overflow"
    GLR parsers now report "parser stack overflow" as per the Bison manual.

** %parse-param and %lex-param
  The macros YYPARSE_PARAM and YYLEX_PARAM provide a means to pass
  additional context to yyparse and yylex.  They suffer from several
  shortcomings:

  - a single argument only can be added,
  - their types are weak (void *),
  - this context is not passed to ancillary functions such as yyerror,
  - only yacc.c parsers support them.

  The new %parse-param/%lex-param directives provide a more precise control.
  For instance:

    %parse-param {int *nastiness}
    %lex-param   {int *nastiness}
    %parse-param {int *randomness}

  results in the following signatures:

    int yylex   (int *nastiness);
    int yyparse (int *nastiness, int *randomness);

  or, if both %pure-parser and %locations are used:

    int yylex   (YYSTYPE *lvalp, YYLTYPE *llocp, int *nastiness);
    int yyparse (int *nastiness, int *randomness);

** Bison now warns if it detects conflicting outputs to the same file,
  e.g., it generates a warning for "bison -d -o foo.h foo.y" since
  that command outputs both code and header to foo.h.

** #line in output files
  - --no-line works properly.

** Bison can no longer be built by a K&R C compiler; it requires C89 or
  later to be built.  This change originally took place a few versions
  ago, but nobody noticed until we recently asked someone to try
  building Bison with a K&R C compiler.

* Changes in version 1.75, 2002-10-14:

** Bison should now work on 64-bit hosts.

** Indonesian translation thanks to Tedi Heriyanto.

** GLR parsers
  Fix spurious parse errors.

** Pure parsers
  Some people redefine yyerror to steal yyparse' private variables.
  Reenable this trick until an official feature replaces it.

** Type Clashes
  In agreement with POSIX and with other Yaccs, leaving a default
  action is valid when $$ is untyped, and $1 typed:

        untyped: ... typed;

  but the converse remains an error:

        typed: ... untyped;

** Values of mid-rule actions
  The following code:

        foo: { ... } { $$ = $1; } ...

  was incorrectly rejected: $1 is defined in the second mid-rule
  action, and is equal to the $$ of the first mid-rule action.

* Changes in version 1.50, 2002-10-04:

** GLR parsing
  The declaration
     %glr-parser
  causes Bison to produce a Generalized LR (GLR) parser, capable of handling
  almost any context-free grammar, ambiguous or not.  The new declarations
  %dprec and %merge on grammar rules allow parse-time resolution of
  ambiguities.  Contributed by Paul Hilfinger.

  Unfortunately Bison 1.50 does not work properly on 64-bit hosts
  like the Alpha, so please stick to 32-bit hosts for now.

** Output Directory
  When not in Yacc compatibility mode, when the output file was not
  specified, running "bison foo/bar.y" created "foo/bar.c".  It
  now creates "bar.c".

** Undefined token
  The undefined token was systematically mapped to 2 which prevented
  the use of 2 by the user.  This is no longer the case.

** Unknown token numbers
  If yylex returned an out of range value, yyparse could die.  This is
  no longer the case.

** Error token
  According to POSIX, the error token must be 256.
  Bison extends this requirement by making it a preference: *if* the
  user specified that one of her tokens is numbered 256, then error
  will be mapped onto another number.

** Verbose error messages
  They no longer report "..., expecting error or..." for states where
  error recovery is possible.

** End token
  Defaults to "$end" instead of "$".

** Error recovery now conforms to documentation and to POSIX
  When a Bison-generated parser encounters a syntax error, it now pops
  the stack until it finds a state that allows shifting the error
  token.  Formerly, it popped the stack until it found a state that
  allowed some non-error action other than a default reduction on the
  error token.  The new behavior has long been the documented behavior,
  and has long been required by POSIX.  For more details, please see
  Paul Eggert, "Reductions during Bison error handling" (2002-05-20)
  <http://lists.gnu.org/archive/html/bug-bison/2002-05/msg00038.html>.

** Traces
  Popped tokens and nonterminals are now reported.

** Larger grammars
  Larger grammars are now supported (larger token numbers, larger grammar
  size (= sum of the LHS and RHS lengths), larger LALR tables).
  Formerly, many of these numbers ran afoul of 16-bit limits;
  now these limits are 32 bits on most hosts.

** Explicit initial rule
  Bison used to play hacks with the initial rule, which the user does
  not write.  It is now explicit, and visible in the reports and
  graphs as rule 0.

** Useless rules
  Before, Bison reported the useless rules, but, although not used,
  included them in the parsers.  They are now actually removed.

** Useless rules, useless nonterminals
  They are now reported, as a warning, with their locations.

** Rules never reduced
  Rules that can never be reduced because of conflicts are now
  reported.

** Incorrect "Token not used"
  On a grammar such as

    %token useless useful
    %%
    exp: '0' %prec useful;

  where a token was used to set the precedence of the last rule,
  bison reported both "useful" and "useless" as useless tokens.

** Revert the C++ namespace changes introduced in 1.31
  as they caused too many portability hassles.

** Default locations
  By an accident of design, the default computation of @$ was
  performed after another default computation was performed: @$ = @1.
  The latter is now removed: YYLLOC_DEFAULT is fully responsible of
  the computation of @$.

** Token end-of-file
  The token end of file may be specified by the user, in which case,
  the user symbol is used in the reports, the graphs, and the verbose
  error messages instead of "$end", which remains being the default.
  For instance
    %token MYEOF 0
  or
    %token MYEOF 0 "end of file"

** Semantic parser
  This old option, which has been broken for ages, is removed.

** New translations
  Brazilian Portuguese, thanks to Alexandre Folle de Menezes.
  Croatian, thanks to Denis Lackovic.

** Incorrect token definitions
  When given
    %token 'a' "A"
  bison used to output
    #define 'a' 65

** Token definitions as enums
  Tokens are output both as the traditional #define's, and, provided
  the compiler supports ANSI C or is a C++ compiler, as enums.
  This lets debuggers display names instead of integers.

** Reports
  In addition to --verbose, bison supports --report=THINGS, which
  produces additional information:
  - itemset
    complete the core item sets with their closure
  - lookahead [changed to "look-ahead" in 1.875e through 2.3, but changed back]
    explicitly associate lookahead tokens to items
  - solved
    describe shift/reduce conflicts solving.
    Bison used to systematically output this information on top of
    the report.  Solved conflicts are now attached to their states.

** Type clashes
  Previous versions don't complain when there is a type clash on
  the default action if the rule has a mid-rule action, such as in:

    %type <foo> bar
    %%
    bar: '0' {} '0';

  This is fixed.

** GNU M4 is now required when using Bison.

* Changes in version 1.35, 2002-03-25:

** C Skeleton
  Some projects use Bison's C parser with C++ compilers, and define
  YYSTYPE as a class.  The recent adjustment of C parsers for data
  alignment and 64 bit architectures made this impossible.

  Because for the time being no real solution for C++ parser
  generation exists, kludges were implemented in the parser to
  maintain this use.  In the future, when Bison has C++ parsers, this
  kludge will be disabled.

  This kludge also addresses some C++ problems when the stack was
  extended.

* Changes in version 1.34, 2002-03-12:

** File name clashes are detected
  $ bison foo.y -d -o foo.x
  fatal error: header and parser would both be named "foo.x"

** A missing ";" at the end of a rule triggers a warning
  In accordance with POSIX, and in agreement with other
  Yacc implementations, Bison will mandate this semicolon in the near
  future.  This eases the implementation of a Bison parser of Bison
  grammars by making this grammar LALR(1) instead of LR(2).  To
  facilitate the transition, this release introduces a warning.

** Revert the C++ namespace changes introduced in 1.31, as they caused too
  many portability hassles.

** DJGPP support added.

** Fix test suite portability problems.

* Changes in version 1.33, 2002-02-07:

** Fix C++ issues
  Groff could not be compiled for the definition of size_t was lacking
  under some conditions.

** Catch invalid @n
  As is done with $n.

* Changes in version 1.32, 2002-01-23:

** Fix Yacc output file names

** Portability fixes

** Italian, Dutch translations

* Changes in version 1.31, 2002-01-14:

** Many Bug Fixes

** GNU Gettext and %expect
  GNU Gettext asserts 10 s/r conflicts, but there are 7.  Now that
  Bison dies on incorrect %expectations, we fear there will be
  too many bug reports for Gettext, so _for the time being_, %expect
  does not trigger an error when the input file is named "plural.y".

** Use of alloca in parsers
  If YYSTACK_USE_ALLOCA is defined to 0, then the parsers will use
  malloc exclusively.  Since 1.29, but was not NEWS'ed.

  alloca is used only when compiled with GCC, to avoid portability
  problems as on AIX.

** yyparse now returns 2 if memory is exhausted; formerly it dumped core.

** When the generated parser lacks debugging code, YYDEBUG is now 0
  (as POSIX requires) instead of being undefined.

** User Actions
  Bison has always permitted actions such as { $$ = $1 }: it adds the
  ending semicolon.  Now if in Yacc compatibility mode, the semicolon
  is no longer output: one has to write { $$ = $1; }.

** Better C++ compliance
  The output parsers try to respect C++ namespaces.
  [This turned out to be a failed experiment, and it was reverted later.]

** Reduced Grammars
  Fixed bugs when reporting useless nonterminals.

** 64 bit hosts
  The parsers work properly on 64 bit hosts.

** Error messages
  Some calls to strerror resulted in scrambled or missing error messages.

** %expect
  When the number of shift/reduce conflicts is correct, don't issue
  any warning.

** The verbose report includes the rule line numbers.

** Rule line numbers are fixed in traces.

** Swedish translation

** Parse errors
  Verbose parse error messages from the parsers are better looking.
  Before: parse error: unexpected `'/'', expecting `"number"' or `'-'' or `'(''
     Now: parse error: unexpected '/', expecting "number" or '-' or '('

** Fixed parser memory leaks.
  When the generated parser was using malloc to extend its stacks, the
  previous allocations were not freed.

** Fixed verbose output file.
  Some newlines were missing.
  Some conflicts in state descriptions were missing.

** Fixed conflict report.
  Option -v was needed to get the result.

** %expect
  Was not used.
  Mismatches are errors, not warnings.

** Fixed incorrect processing of some invalid input.

** Fixed CPP guards: 9foo.h uses BISON_9FOO_H instead of 9FOO_H.

** Fixed some typos in the documentation.

** %token MY_EOF 0 is supported.
  Before, MY_EOF was silently renumbered as 257.

** doc/refcard.tex is updated.

** %output, %file-prefix, %name-prefix.
  New.

** --output
  New, aliasing "--output-file".

* Changes in version 1.30, 2001-10-26:

** "--defines" and "--graph" have now an optional argument which is the
  output file name. "-d" and "-g" do not change; they do not take any
  argument.

** "%source_extension" and "%header_extension" are removed, failed
  experiment.

** Portability fixes.

* Changes in version 1.29, 2001-09-07:

** The output file does not define const, as this caused problems when used
  with common autoconfiguration schemes.  If you still use ancient compilers
  that lack const, compile with the equivalent of the C compiler option
  "-Dconst=".  Autoconf's AC_C_CONST macro provides one way to do this.

** Added "-g" and "--graph".

** The Bison manual is now distributed under the terms of the GNU FDL.

** The input and the output files has automatically a similar extension.

** Russian translation added.

** NLS support updated; should hopefully be less troublesome.

** Added the old Bison reference card.

** Added "--locations" and "%locations".

** Added "-S" and "--skeleton".

** "%raw", "-r", "--raw" is disabled.

** Special characters are escaped when output.  This solves the problems
  of the #line lines with path names including backslashes.

** New directives.
  "%yacc", "%fixed_output_files", "%defines", "%no_parser", "%verbose",
  "%debug", "%source_extension" and "%header_extension".

** @$
  Automatic location tracking.

* Changes in version 1.28, 1999-07-06:

** Should compile better now with K&R compilers.

** Added NLS.

** Fixed a problem with escaping the double quote character.

** There is now a FAQ.

* Changes in version 1.27:

** The make rule which prevented bison.simple from being created on
  some systems has been fixed.

* Changes in version 1.26:

** Bison now uses Automake.

** New mailing lists: <bug-bison@gnu.org> and <help-bison@gnu.org>.

** Token numbers now start at 257 as previously documented, not 258.

** Bison honors the TMPDIR environment variable.

** A couple of buffer overruns have been fixed.

** Problems when closing files should now be reported.

** Generated parsers should now work even on operating systems which do
  not provide alloca().

* Changes in version 1.25, 1995-10-16:

** Errors in the input grammar are not fatal; Bison keeps reading
the grammar file, and reports all the errors found in it.

** Tokens can now be specified as multiple-character strings: for
example, you could use "<=" for a token which looks like <=, instead
of choosing a name like LESSEQ.

** The %token_table declaration says to write a table of tokens (names
and numbers) into the parser file.  The yylex function can use this
table to recognize multiple-character string tokens, or for other
purposes.

** The %no_lines declaration says not to generate any #line preprocessor
directives in the parser file.

** The %raw declaration says to use internal Bison token numbers, not
Yacc-compatible token numbers, when token names are defined as macros.

** The --no-parser option produces the parser tables without including
the parser engine; a project can now use its own parser engine.
The actions go into a separate file called NAME.act, in the form of
a switch statement body.

* Changes in version 1.23:

The user can define YYPARSE_PARAM as the name of an argument to be
passed into yyparse.  The argument should have type void *.  It should
actually point to an object.  Grammar actions can access the variable
by casting it to the proper pointer type.

Line numbers in output file corrected.

* Changes in version 1.22:

--help option added.

* Changes in version 1.20:

Output file does not redefine const for C++.

-----

Copyright (C) 1995-2012 Free Software Foundation, Inc.

This file is part of Bison, the GNU Parser Generator.

This program is free software: you can redistribute it and/or modify
it under the terms of the GNU General Public License as published by
the Free Software Foundation, either version 3 of the License, or
(at your option) any later version.

This program is distributed in the hope that it will be useful,
but WITHOUT ANY WARRANTY; without even the implied warranty of
MERCHANTABILITY or FITNESS FOR A PARTICULAR PURPOSE.  See the
GNU General Public License for more details.

You should have received a copy of the GNU General Public License
along with this program.  If not, see <http://www.gnu.org/licenses/>.

 LocalWords:  yacc YYBACKUP glr GCC lalr ArrayIndexOutOfBoundsException nullptr
 LocalWords:  cplusplus liby rpl fprintf mfcalc Wyacc stmt cond expr mk sym lr
 LocalWords:  IELR ielr Lookahead YYERROR nonassoc LALR's api lookaheads yychar
 LocalWords:  destructor lookahead YYRHSLOC YYLLOC Rhs ifndef YYFAIL cpp sr rr
 LocalWords:  preprocessor initializer Wno Wnone Werror FreeBSD prec livelocks
 LocalWords:  Solaris AIX UX RHEL Tru LHS gcc's Wundef YYENABLE NLS YYLTYPE VCG
 LocalWords:  yyerror cpp's Wunused yylval yylloc prepend yyparse yylex yypush
 LocalWords:  Graphviz xml nonterminals midrule destructor's YYSTYPE typedef ly
 LocalWords:  CHR chr printf stdout namespace preprocessing enum pre include's
 LocalWords:  YYRECOVERING nonfree destructors YYABORT YYACCEPT params enums de
 LocalWords:  struct yystype DJGPP lex param Haible NUM alloca YYSTACK NUL goto
 LocalWords:  YYMAXDEPTH Unescaped UCNs YYLTYPE's yyltype typedefs inline Yaccs
 LocalWords:  Heriyanto Reenable dprec Hilfinger Eggert MYEOF Folle Menezes EOF
 LocalWords:  Lackovic define's itemset Groff Gettext malloc NEWS'ed YYDEBUG YY
 LocalWords:  namespaces strerror const autoconfiguration Dconst Autoconf's FDL
 LocalWords:  Automake TMPDIR LESSEQ ylwrap endif yydebug YYTOKEN YYLSP ival hh
 LocalWords:  extern YYTOKENTYPE TOKENTYPE yytokentype tokentype STYPE lval pdf
<<<<<<< HEAD
 LocalWords:  lang yyoutput dvi html ps POSIX lvalp llocp calc yyo fval Wmaybe
 LocalWords:  yyvsp pragmas noreturn java's
=======
 LocalWords:  lang yyoutput dvi html ps POSIX lvalp llocp calc yyo fval
>>>>>>> a4eb820f

Local Variables:
mode: outline
fill-column: 76
End:<|MERGE_RESOLUTION|>--- conflicted
+++ resolved
@@ -2,6 +2,54 @@
 
 * Noteworthy changes in release ?.? (????-??-??) [?]
 
+** Changes in the format of error messages
+
+  This used to be the format of many error reports:
+
+    foo.y:5.10-24: result type clash on merge function 'merge': <t3> != <t2>
+    foo.y:4.13-27: previous declaration
+
+  It is now:
+
+    foo.y:5.10-25: result type clash on merge function 'merge': <t3> != <t2>
+    foo.y:4.13-27:     previous declaration
+
+** Exception safety (lalr1.cc)
+
+  The parse function now catches exceptions, uses the %destructors to
+  release memory (the lookahead symbol and the symbols pushed on the stack)
+  before re-throwing the exception.
+
+  This feature is somewhat experimental.  User feedback would be
+  appreciated.
+
+** New %define variable: api.location.type (glr.cc, lalr1.cc, lalr1.java)
+
+  The %define variable api.location.type defines the name of the type to use
+  for locations.  When defined, Bison no longer generates the position.hh
+  and location.hh files, nor does the parser will include them: the user is
+  then responsible to define her type.
+
+  This can be used in programs with several parsers to factor their location
+  and position files: let one of them generate them, and the others just use
+  them.
+
+  This feature was actually introduced, but not documented, in Bison 2.5,
+  under the name "location_type" (which is maintained for backward
+  compatibility).
+
+  For consistency, lalr1.java's %define variables location_type and
+  position_type are deprecated in favor of api.location.type and
+  api.position.type.
+
+** Graphviz improvements
+
+  The graphical presentation of the states is more readable: their shape is
+  now rectangular, the state number is clearly displayed, and the items are
+  numbered and left-justified.
+
+  The reductions are now explicitly represented as transitions to other
+  diamond shaped nodes.
 
 * Noteworthy changes in release 2.6.3 (2012-10-22) [stable]
 
@@ -19,21 +67,6 @@
 
   All the generated headers are self-contained.
 
-<<<<<<< HEAD
-** Changes in the format of error messages
-
-  This used to be the format of many error reports:
-
-    foo.y:5.10-24: result type clash on merge function 'merge': <t3> != <t2>
-    foo.y:4.13-27: previous declaration
-
-  It is now:
-
-    foo.y:5.10-25: result type clash on merge function 'merge': <t3> != <t2>
-    foo.y:4.13-27:     previous declaration
-
-=======
->>>>>>> a4eb820f
 ** Header guards (yacc.c, glr.c, glr.cc)
 
   In order to avoid collisions, the header guards are now
@@ -45,18 +78,6 @@
 
   will use YY_CALC_LIB_PARSE_H_INCLUDED as guard.
 
-<<<<<<< HEAD
-** Exception safety (lalr1.cc)
-
-  The parse function now catches exceptions, uses the %destructors to
-  release memory (the lookahead symbol and the symbols pushed on the stack)
-  before re-throwing the exception.
-
-  This feature is somewhat experimental.  User feedback would be
-  appreciated.
-
-=======
->>>>>>> a4eb820f
 ** Fix compiler warnings in the generated parser (yacc.c, glr.c)
 
   The compilation of pure parsers (%define api.pure) can trigger GCC
@@ -74,37 +95,6 @@
   "function declared 'noreturn' should not return") have also been
   addressed.
 
-<<<<<<< HEAD
-** New %define variable: api.location.type (glr.cc, lalr1.cc, lalr1.java)
-
-  The %define variable api.location.type defines the name of the type to use
-  for locations.  When defined, Bison no longer generates the position.hh
-  and location.hh files, nor does the parser will include them: the user is
-  then responsible to define her type.
-
-  This can be used in programs with several parsers to factor their location
-  and position files: let one of them generate them, and the others just use
-  them.
-
-  This feature was actually introduced, but not documented, in Bison 2.5,
-  under the name "location_type" (which is maintained for backward
-  compatibility).
-
-  For consistency, lalr1.java's %define variables location_type and
-  position_type are deprecated in favor of api.location.type and
-  api.position.type.
-
-** Graphviz improvements
-
-  The graphical presentation of the states is more readable: their shape is
-  now rectangular, the state number is clearly displayed, and the items are
-  numbered and left-justified.
-
-  The reductions are now explicitly represented as transitions to other
-  diamond shaped nodes.
-
-=======
->>>>>>> a4eb820f
 * Noteworthy changes in release 2.6.2 (2012-08-03) [stable]
 
 ** Bug fixes
@@ -1981,12 +1971,8 @@
  LocalWords:  namespaces strerror const autoconfiguration Dconst Autoconf's FDL
  LocalWords:  Automake TMPDIR LESSEQ ylwrap endif yydebug YYTOKEN YYLSP ival hh
  LocalWords:  extern YYTOKENTYPE TOKENTYPE yytokentype tokentype STYPE lval pdf
-<<<<<<< HEAD
  LocalWords:  lang yyoutput dvi html ps POSIX lvalp llocp calc yyo fval Wmaybe
  LocalWords:  yyvsp pragmas noreturn java's
-=======
- LocalWords:  lang yyoutput dvi html ps POSIX lvalp llocp calc yyo fval
->>>>>>> a4eb820f
 
 Local Variables:
 mode: outline
