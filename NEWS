--- conflicted
+++ resolved
@@ -2,7 +2,6 @@
 
 * Noteworthy changes in release ?.? (????-??-??) [?]
 
-<<<<<<< HEAD
 ** Incompatible changes
 
 *** Obsolete features
@@ -200,7 +199,6 @@
 
 * Noteworthy changes in release ?.? (????-??-??) [?]
 
-=======
 ** Bug fixes
 
   Bugs in the test suite have been fixed.
@@ -212,7 +210,6 @@
 
   Incorrect definitions of YY_, issued by yacc.c when no parser header is
   generated, are removed.
->>>>>>> 63fec1ee
 
 * Noteworthy changes in release 2.6.2 (2012-08-03) [stable]
 
