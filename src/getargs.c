--- conflicted
+++ resolved
@@ -610,20 +610,13 @@
         break;
 
       case 'g':
-<<<<<<< HEAD
         graph_flag = true;
         if (optarg)
-          spec_graph_file = xstrdup (AS_FILE_NAME (optarg));
-        break;
-=======
-	graph_flag = true;
-	if (optarg)
           {
             free (spec_graph_file);
             spec_graph_file = xstrdup (AS_FILE_NAME (optarg));
           }
-	break;
->>>>>>> 3cd7c0bf
+        break;
 
       case 'h':
         usage (EXIT_SUCCESS);
@@ -659,20 +652,13 @@
         break;
 
       case 'x':
-<<<<<<< HEAD
         xml_flag = true;
         if (optarg)
-          spec_xml_file = xstrdup (AS_FILE_NAME (optarg));
-        break;
-=======
-	xml_flag = true;
-	if (optarg)
           {
             free (spec_xml_file);
             spec_xml_file = xstrdup (AS_FILE_NAME (optarg));
           }
-	break;
->>>>>>> 3cd7c0bf
+        break;
 
       case 'y':
         yacc_flag = true;
@@ -692,14 +678,9 @@
         exit (EXIT_SUCCESS);
 
       case REPORT_FILE_OPTION:
-<<<<<<< HEAD
+        free (spec_verbose_file);
         spec_verbose_file = xstrdup (AS_FILE_NAME (optarg));
         break;
-=======
-        free (spec_verbose_file);
-	spec_verbose_file = xstrdup (AS_FILE_NAME (optarg));
-	break;
->>>>>>> 3cd7c0bf
 
       default:
         usage (EXIT_FAILURE);
