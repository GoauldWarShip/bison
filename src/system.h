--- conflicted
+++ resolved
@@ -22,7 +22,6 @@
    runs afoul of pre-C99 compilers that have <inttypes.h> or
    <stdint.h>, which are included below if available.  It also runs
    afoul of pre-C99 compilers that define these macros in <limits.h>.  */
-<<<<<<< HEAD
 #if ! defined __STDC_VERSION__ || __STDC_VERSION__ < 199901
 # undef INT8_MIN
 # undef INT16_MIN
@@ -39,32 +38,11 @@
 #include <stddef.h>
 #include <stdlib.h>
 #include <string.h>
-=======
-# if ! defined __STDC_VERSION__ || __STDC_VERSION__ < 199901
-#  undef INT8_MIN
-#  undef INT16_MIN
-#  undef INT32_MIN
-#  undef INT8_MAX
-#  undef INT16_MAX
-#  undef UINT8_MAX
-#  undef INT32_MAX
-#  undef UINT16_MAX
-#  undef UINT32_MAX
-# endif
-
-# include <limits.h>
-# include <stddef.h>
-# include <stdlib.h>
-# include <string.h>
-# include <unistd.h>
-# include <inttypes.h>
->>>>>>> e94ca80b
 
 #define ARRAY_CARDINALITY(Array) (sizeof (Array) / sizeof *(Array))
 #define STREQ(L, R)  (strcmp(L, R) == 0)
 #define STRNEQ(L, R) (!STREQ(L, R))
 
-<<<<<<< HEAD
 /* Just like strncmp, but the second argument must be a literal string
    and you don't specify the length.  */
 #define STRNCMP_LIT(S, Literal)                         \
@@ -77,10 +55,11 @@
 #include <unistd.h>
 #include <inttypes.h>
 
+#define ARRAY_CARDINALITY(Array) (sizeof (Array) / sizeof *(Array))
+#define STREQ(L, R)  (strcmp(L, R) == 0)
+#define STRNEQ(L, R) (!STREQ(L, R))
+
 #ifndef UINTPTR_MAX
-=======
-# ifndef UINTPTR_MAX
->>>>>>> e94ca80b
 /* This isn't perfect, but it's good enough for Bison, which needs
    only to hash pointers.  */
 typedef size_t uintptr_t;
@@ -240,13 +219,6 @@
 
 
 /* Append the ending 0, finish Obs, and return the string.  */
-<<<<<<< HEAD
-
-# define obstack_finish0(Obs)                           \
-  (obstack_1grow (Obs, '\0'), (char *) obstack_finish (Obs))
-
-=======
->>>>>>> e94ca80b
 
 # define obstack_finish0(Obs)                           \
   (obstack_1grow (Obs, '\0'), (char *) obstack_finish (Obs))
