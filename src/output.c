--- conflicted
+++ resolved
@@ -171,7 +171,6 @@
     set_quoting_flags (qo, QA_SPLIT_TRIGRAPHS);
     for (i = 0; i < nsyms; i++)
       {
-<<<<<<< HEAD
         char *cp = quotearg_alloc (symbols[i]->tag, -1, qo);
         /* Width of the next token, including the two quotes, the
            comma and the space.  */
@@ -185,23 +184,7 @@
 
         if (i)
           obstack_1grow (&format_obstack, ' ');
-        MUSCLE_OBSTACK_SGROW (&format_obstack, cp);
-=======
-	char *cp = quotearg_alloc (symbols[i]->tag, -1, qo);
-	/* Width of the next token, including the two quotes, the
-	   comma and the space.  */
-	int width = strlen (cp) + 2;
-
-	if (j + width > 75)
-	  {
-	    obstack_sgrow (&format_obstack, "\n ");
-	    j = 1;
-	  }
-
-	if (i)
-	  obstack_1grow (&format_obstack, ' ');
-	obstack_escape (&format_obstack, cp);
->>>>>>> 7b18c112
+        obstack_escape (&format_obstack, cp);
         free (cp);
         obstack_1grow (&format_obstack, ',');
         j += width;
@@ -379,18 +362,11 @@
   for (r = 0; r < nrules; ++r)
     if (rules[r].action)
       {
-<<<<<<< HEAD
         fprintf (out, "b4_%scase(%d, [b4_syncline(%d, ",
                  rules[r].is_predicate ? "predicate_" : "",
                  r + 1, rules[r].action_location.start.line);
-        escaped_output (out, rules[r].action_location.start.file);
+        string_output (out, rules[r].action_location.start.file);
         fprintf (out, ")\n[    %s]])\n\n", rules[r].action);
-=======
-	fprintf (out, "b4_case(%d, [b4_syncline(%d, ", r + 1,
-		 rules[r].action_location.start.line);
-	string_output (out, rules[r].action_location.start.file);
-	fprintf (out, ")\n[    %s]])\n\n", rules[r].action);
->>>>>>> 7b18c112
       }
   fputs ("])\n\n", out);
 }
@@ -450,7 +426,6 @@
       SET_KEY("has_id");
       MUSCLE_INSERT_INT (key, !!value);
 
-<<<<<<< HEAD
       // Its identifier.
       SET_KEY("id");
       MUSCLE_INSERT_STRING (key, value ? value : "");
@@ -500,34 +475,6 @@
       }
 #undef SET_KEY2
 #undef SET_KEY
-=======
-  fputs ("m4_define([b4_symbol_", out);
-  fputs (what, out);
-  fputs ("], \n[", out);
-  for (i = 0; i < nsyms; ++i)
-    {
-      symbol *sym = symbols[i];
-      char const *code = (*get) (sym)->code;
-      if (code)
-        {
-          location loc = (*get) (sym)->location;
-          /* Filename, lineno,
-             Symbol-name, Symbol-number,
-             code, optional typename.  */
-          fprintf (out, "%s[", sep);
-          sep = ",\n";
-          string_output (out, loc.start.file);
-          fprintf (out, ", %d, ", loc.start.line);
-          quoted_output (out, sym->tag);
-          fprintf (out, ", %d, [[%s]]", sym->number, code);
-          if (sym->type_name)
-            {
-              fputs (", ", out);
-              quoted_output (out, sym->type_name);
-            }
-          fputc (']', out);
-        }
->>>>>>> 7b18c112
     }
 }
 
