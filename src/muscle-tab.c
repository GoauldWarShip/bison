--- conflicted
+++ resolved
@@ -438,29 +438,17 @@
   if (how == MUSCLE_PERCENT_DEFINE_GRAMMAR_FILE
       && muscle_find_const (name))
     {
-<<<<<<< HEAD
       muscle_percent_define_how how_old = atoi (muscle_find_const (how_name));
+      unsigned i = 0;
       if (how_old == MUSCLE_PERCENT_DEFINE_F)
         return;
-      complain_at (variable_loc, complaint, _("%%define variable %s redefined"),
-                   quote (variable));
-      location loc = muscle_percent_define_get_loc (variable);
-      complain_at (loc, complaint, _("previous definition"));
-=======
-      unsigned i = 0;
-      muscle_percent_define_how how_old =
-        atoi (muscle_find_const (how_name));
-      if (how_old == MUSCLE_PERCENT_DEFINE_F)
-        {
-          free (variable_tr);
-          return;
-        }
-      complain_at_indent (variable_loc, &i,
-                          _("%%define variable %s redefined"), quote (variable));
+      complain_at_indent (variable_loc, complaint, &i,
+                          _("%%define variable %s redefined"),
+                          quote (variable));
       i += SUB_INDENT;
-      complain_at_indent (muscle_percent_define_get_loc (variable), &i,
+      complain_at_indent (muscle_percent_define_get_loc (variable),
+                          complaint, &i,
                           _("previous definition"));
->>>>>>> bd526380
     }
 
   MUSCLE_INSERT_STRING (name, value);
@@ -618,22 +606,14 @@
             {
               unsigned i = 0;
               location loc = muscle_percent_define_get_loc (*variablep);
-<<<<<<< HEAD
-              complain_at (loc, complaint,
-                           _("invalid value for %%define variable %s: %s"),
-                           quote (*variablep), quote_n (1, value));
-              for (values = variablep + 1; *values; ++values)
-                complain_at (loc, complaint, _("accepted value: %s"),
-                             quote (*values));
-=======
-              complain_at_indent (loc, &i,
-                                _("invalid value for %%define variable %s: %s"),
-                                  quote (*variablep), quote_n (1, value));
+              complain_at_indent
+                (loc, complaint, &i,
+                 _("invalid value for %%define variable %s: %s"),
+                 quote (*variablep), quote_n (1, value));
               i += SUB_INDENT;
               for (values = variablep + 1; *values; ++values)
-                complain_at_indent (loc, &i, _("accepted value: %s"),
+                complain_at_indent (loc, complaint, &i, _("accepted value: %s"),
                                     quote (*values));
->>>>>>> bd526380
             }
           else
             {
