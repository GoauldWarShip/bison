<<<<<<< HEAD
/* A Bison parser, made by GNU Bison 3.0.2.29-9a91e.  */
=======
/* A Bison parser, made by GNU Bison 3.0.4.38-1047-dirty.  */
>>>>>>> 0ac08d2d

/* Bison interface for Yacc-like parsers in C

   Copyright (C) 1984, 1989-1990, 2000-2015, 2018 Free Software Foundation, Inc.

   This program is free software: you can redistribute it and/or modify
   it under the terms of the GNU General Public License as published by
   the Free Software Foundation, either version 3 of the License, or
   (at your option) any later version.

   This program is distributed in the hope that it will be useful,
   but WITHOUT ANY WARRANTY; without even the implied warranty of
   MERCHANTABILITY or FITNESS FOR A PARTICULAR PURPOSE.  See the
   GNU General Public License for more details.

   You should have received a copy of the GNU General Public License
   along with this program.  If not, see <http://www.gnu.org/licenses/>.  */

/* As a special exception, you may create a larger work that contains
   part or all of the Bison parser skeleton and distribute that work
   under terms of your choice, so long as that work isn't itself a
   parser generator using the skeleton or a modified version thereof
   as a parser skeleton.  Alternatively, if you modify or redistribute
   the parser skeleton itself, you may (at your option) remove this
   special exception, which will cause the skeleton and the resulting
   Bison output files to be licensed under the GNU General Public
   License without this special exception.

   This special exception was added by the Free Software Foundation in
   version 2.2 of Bison.  */

#ifndef YY_GRAM_SRC_PARSE_GRAM_H_INCLUDED
# define YY_GRAM_SRC_PARSE_GRAM_H_INCLUDED
/* Debug traces.  */
#ifndef GRAM_DEBUG
# if defined YYDEBUG
#if YYDEBUG
#   define GRAM_DEBUG 1
#  else
#   define GRAM_DEBUG 0
#  endif
# else /* ! defined YYDEBUG */
#  define GRAM_DEBUG 1
# endif /* ! defined YYDEBUG */
#endif  /* ! defined GRAM_DEBUG */
#if GRAM_DEBUG
extern int gram_debug;
#endif
/* "%code requires" blocks.  */
#line 21 "src/parse-gram.y" /* yacc.c:1910  */

  #include "symlist.h"
  #include "symtab.h"
#line 221 "src/parse-gram.y" /* yacc.c:1910  */

  typedef enum
  {
    param_none   = 0,
    param_lex    = 1 << 0,
    param_parse  = 1 << 1,
    param_both   = param_lex | param_parse
  } param_type;
#line 647 "src/parse-gram.y" /* yacc.c:1910  */
#include "muscle-tab.h"

#line 68 "src/parse-gram.h" /* yacc.c:1910  */

/* Token type.  */
#ifndef GRAM_TOKENTYPE
# define GRAM_TOKENTYPE
  enum gram_tokentype
  {
    GRAM_EOF = 0,
    STRING = 258,
    PERCENT_TOKEN = 259,
    PERCENT_NTERM = 260,
    PERCENT_TYPE = 261,
    PERCENT_DESTRUCTOR = 262,
    PERCENT_PRINTER = 263,
    PERCENT_LEFT = 264,
    PERCENT_RIGHT = 265,
    PERCENT_NONASSOC = 266,
    PERCENT_PRECEDENCE = 267,
    PERCENT_PREC = 268,
    PERCENT_DPREC = 269,
    PERCENT_MERGE = 270,
    PERCENT_CODE = 271,
    PERCENT_DEFAULT_PREC = 272,
    PERCENT_DEFINE = 273,
    PERCENT_DEFINES = 274,
    PERCENT_ERROR_VERBOSE = 275,
    PERCENT_EXPECT = 276,
    PERCENT_EXPECT_RR = 277,
    PERCENT_FLAG = 278,
    PERCENT_FILE_PREFIX = 279,
    PERCENT_GLR_PARSER = 280,
    PERCENT_INITIAL_ACTION = 281,
    PERCENT_LANGUAGE = 282,
    PERCENT_NAME_PREFIX = 283,
    PERCENT_NO_DEFAULT_PREC = 284,
    PERCENT_NO_LINES = 285,
    PERCENT_NONDETERMINISTIC_PARSER = 286,
    PERCENT_OUTPUT = 287,
    PERCENT_REQUIRE = 288,
    PERCENT_SKELETON = 289,
    PERCENT_START = 290,
    PERCENT_TOKEN_TABLE = 291,
    PERCENT_VERBOSE = 292,
    PERCENT_YACC = 293,
    BRACED_CODE = 294,
    BRACED_PREDICATE = 295,
    BRACKETED_ID = 296,
    CHAR = 297,
    EPILOGUE = 298,
    EQUAL = 299,
    ID = 300,
    ID_COLON = 301,
    PERCENT_PERCENT = 302,
    PIPE = 303,
    PROLOGUE = 304,
    SEMICOLON = 305,
    TAG = 306,
    TAG_ANY = 307,
    TAG_NONE = 308,
    INT = 309,
    PERCENT_PARAM = 310,
    PERCENT_UNION = 311,
    PERCENT_EMPTY = 312
  };
#endif

/* Value type.  */
#if ! defined GRAM_STYPE && ! defined GRAM_STYPE_IS_DECLARED

union GRAM_STYPE
{
#line 182 "src/parse-gram.y" /* yacc.c:1910  */
unsigned char character;
#line 186 "src/parse-gram.y" /* yacc.c:1910  */
char *code;
#line 191 "src/parse-gram.y" /* yacc.c:1910  */
uniqstr uniqstr;
#line 199 "src/parse-gram.y" /* yacc.c:1910  */
int integer;
#line 203 "src/parse-gram.y" /* yacc.c:1910  */
symbol *symbol;
#line 208 "src/parse-gram.y" /* yacc.c:1910  */
assoc assoc;
#line 211 "src/parse-gram.y" /* yacc.c:1910  */
symbol_list *list;
#line 214 "src/parse-gram.y" /* yacc.c:1910  */
named_ref *named_ref;
#line 241 "src/parse-gram.y" /* yacc.c:1910  */
param_type param;
#line 409 "src/parse-gram.y" /* yacc.c:1910  */
code_props_type code_type;
#line 649 "src/parse-gram.y" /* yacc.c:1910  */

  struct
  {
    char const *chars;
    muscle_kind kind;
  } value;

#line 167 "src/parse-gram.h" /* yacc.c:1910  */
};

typedef union GRAM_STYPE GRAM_STYPE;
# define GRAM_STYPE_IS_TRIVIAL 1
# define GRAM_STYPE_IS_DECLARED 1
#endif

/* Location type.  */
#if ! defined GRAM_LTYPE && ! defined GRAM_LTYPE_IS_DECLARED
typedef struct GRAM_LTYPE GRAM_LTYPE;
struct GRAM_LTYPE
{
  int first_line;
  int first_column;
  int last_line;
  int last_column;
};
# define GRAM_LTYPE_IS_DECLARED 1
# define GRAM_LTYPE_IS_TRIVIAL 1
#endif



int gram_parse (void);

#endif /* !YY_GRAM_SRC_PARSE_GRAM_H_INCLUDED  */<|MERGE_RESOLUTION|>--- conflicted
+++ resolved
@@ -1,8 +1,4 @@
-<<<<<<< HEAD
-/* A Bison parser, made by GNU Bison 3.0.2.29-9a91e.  */
-=======
 /* A Bison parser, made by GNU Bison 3.0.4.38-1047-dirty.  */
->>>>>>> 0ac08d2d
 
 /* Bison interface for Yacc-like parsers in C
 
